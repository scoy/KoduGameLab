﻿<?xml version="1.0" encoding="utf-8"?>
<Project DefaultTargets="Build" xmlns="http://schemas.microsoft.com/developer/msbuild/2003" ToolsVersion="4.0">
  <PropertyGroup>
    <Configuration Condition=" '$(Configuration)' == '' ">Debug</Configuration>
    <Platform Condition=" '$(Platform)' == '' ">x86</Platform>
    <ProductVersion>3.0</ProductVersion>
    <ProjectGuid>{570b894f-6693-4706-8afc-d75044ec80f9}</ProjectGuid>
    <SchemaVersion>2.0</SchemaVersion>
    <OutputName>KoduSetup</OutputName>
    <OutputType>Package</OutputType>
    <WixTargetsPath Condition=" '$(WixTargetsPath)' == '' AND '$(MSBuildExtensionsPath32)' != '' ">$(MSBuildExtensionsPath32)\Microsoft\WiX\v3.x\Wix.targets</WixTargetsPath>
    <WixTargetsPath Condition=" '$(WixTargetsPath)' == '' ">$(MSBuildExtensionsPath)\Microsoft\WiX\v3.x\Wix.targets</WixTargetsPath>
    <RunPostBuildEvent>OnOutputUpdated</RunPostBuildEvent>
<<<<<<< HEAD
    <SccProjectName>$/Boku/scoy/Main/BokuSetup</SccProjectName>
    <SccLocalPath>.</SccLocalPath>
    <SccAuxPath>https://fuselabs.visualstudio.com/defaultcollection</SccAuxPath>
    <SccProvider>{4CA58AB2-18FA-4F8D-95D4-32DDF27D184C}</SccProvider>
=======
    <SccProjectName>
    </SccProjectName>
    <SccLocalPath>
    </SccLocalPath>
    <SccAuxPath>
    </SccAuxPath>
    <SccProvider>
    </SccProvider>
>>>>>>> c1cee30a
  </PropertyGroup>
  <PropertyGroup Condition=" '$(Configuration)|$(Platform)' == 'Debug|x86' ">
    <OutputPath>bin\$(Configuration)\</OutputPath>
    <IntermediateOutputPath>obj\$(Configuration)\</IntermediateOutputPath>
    <DefineConstants>Debug</DefineConstants>
  </PropertyGroup>
  <PropertyGroup Condition=" '$(Configuration)|$(Platform)' == 'Release|x86' ">
    <OutputPath>bin\$(Configuration)\</OutputPath>
    <IntermediateOutputPath>obj\$(Configuration)\</IntermediateOutputPath>
  </PropertyGroup>
  <PropertyGroup Condition=" '$(Configuration)|$(Platform)' == 'Installer|x86' ">
    <OutputPath>bin\$(Platform)\$(Configuration)\</OutputPath>
    <IntermediateOutputPath>obj\$(Platform)\$(Configuration)\</IntermediateOutputPath>
    <CompilerAdditionalOptions>
    </CompilerAdditionalOptions>
    <SuppressPdbOutput>True</SuppressPdbOutput>
    <LinkerAdditionalOptions>-cultures:en-us</LinkerAdditionalOptions>
    <VerboseOutput>True</VerboseOutput>
    <SuppressIces>ICE69</SuppressIces>
    <SuppressAllWarnings>False</SuppressAllWarnings>
    <Pedantic>False</Pedantic>
  </PropertyGroup>
  <PropertyGroup Condition=" '$(Configuration)|$(Platform)' == 'Installer|AnyCPU' ">
    <OutputPath>bin\$(Platform)\$(Configuration)\</OutputPath>
    <IntermediateOutputPath>obj\$(Platform)\$(Configuration)\</IntermediateOutputPath>
  </PropertyGroup>
  <PropertyGroup Condition=" '$(Configuration)|$(Platform)' == 'Installer|Any CPU' ">
    <OutputPath>bin\$(Platform)\$(Configuration)\</OutputPath>
    <IntermediateOutputPath>obj\$(Platform)\$(Configuration)\</IntermediateOutputPath>
  </PropertyGroup>
  <PropertyGroup Condition=" '$(Configuration)|$(Platform)' == 'Signed_Installer|x86' ">
    <CompilerAdditionalOptions>
    </CompilerAdditionalOptions>
    <SuppressPdbOutput>True</SuppressPdbOutput>
    <LinkerAdditionalOptions>-cultures:en-us</LinkerAdditionalOptions>
    <VerboseOutput>True</VerboseOutput>
    <SuppressIces>ICE69</SuppressIces>
    <OutputPath>bin\$(Platform)\$(Configuration)\</OutputPath>
    <IntermediateOutputPath>obj\$(Platform)\$(Configuration)\</IntermediateOutputPath>
  </PropertyGroup>
  <PropertyGroup Condition=" '$(Configuration)|$(Platform)' == 'Signed_Installer|AnyCPU' ">
    <OutputPath>bin\$(Platform)\$(Configuration)\</OutputPath>
    <IntermediateOutputPath>obj\$(Platform)\$(Configuration)\</IntermediateOutputPath>
  </PropertyGroup>
  <PropertyGroup Condition=" '$(Configuration)|$(Platform)' == 'Signed_Installer|Any CPU' ">
    <OutputPath>bin\$(Platform)\$(Configuration)\</OutputPath>
    <IntermediateOutputPath>obj\$(Platform)\$(Configuration)\</IntermediateOutputPath>
  </PropertyGroup>
  <ItemGroup>
    <Compile Include="ConsentDlg.wxs" />
    <Compile Include="Content.wxs" />
    <Content Include="Build.wxi" />
    <Compile Include="Executables.wxs" />
    <Compile Include="LanguageDlg.wxs" />
    <Compile Include="Options.wxs" />
    <Compile Include="PrerequisitesDlg.wxs" />
    <Compile Include="PrivacyStatementDlg.wxs" />
    <Compile Include="Product.wxs" />
    <Content Include="Releases\KoduSetup.exe" />
    <Content Include="Releases\KoduSetup.msi" />
  </ItemGroup>
  <ItemGroup>
    <None Include="PreBuild.cmd" />
  </ItemGroup>
  <ItemGroup>
    <None Include="excludes.txt" />
  </ItemGroup>
  <ItemGroup>
    <EmbeddedResource Include="Strings.en-us.wxl" />
  </ItemGroup>
  <ItemGroup>
    <Folder Include="Images" />
    <Folder Include="dependencies" />
    <Folder Include="InnoLoc" />
    <Folder Include="InnoLoc\Custom" />
    <Folder Include="Releases" />
    <Folder Include="Options" />
    <Folder Include="Releases\Signed" />
  </ItemGroup>
  <ItemGroup>
    <Content Include="dependencies\dotNetFx40_Full_setup.exe" />
    <Content Include="dependencies\dotNetFx40_Full_x86_x64.exe" />
    <Content Include="dependencies\xnafx40_redist.msi" />
    <Content Include="Images\InnoSideBanner100.bmp" />
    <Content Include="Images\InnoSideBanner125.bmp" />
    <Content Include="Images\InnoSideBanner150.bmp" />
    <Content Include="Images\InnoSideBanner200.bmp" />
    <Content Include="Images\InnoTopBanner100.bmp" />
    <Content Include="Images\InnoTopBanner125.bmp" />
    <Content Include="Images\InnoTopBanner150.bmp" />
    <Content Include="Images\InnoTopBanner200.bmp" />
    <Content Include="Images\SideBanner.bmp" />
    <Content Include="Images\TopBanner.bmp" />
    <Content Include="InnoLoc\Arabic.isl" />
    <Content Include="InnoLoc\ChineseSimplified.isl" />
    <Content Include="InnoLoc\ChineseTraditional.isl" />
    <Content Include="InnoLoc\Custom\Dutch.isl" />
    <Content Include="InnoLoc\Custom\English.isl" />
    <Content Include="InnoLoc\Custom\French.isl" />
    <Content Include="InnoLoc\Custom\German.isl" />
    <Content Include="InnoLoc\Custom\Greek.isl" />
    <Content Include="InnoLoc\Custom\Hungarian.isl" />
    <Content Include="InnoLoc\Custom\Icelandic.isl" />
    <Content Include="InnoLoc\Custom\Italian.isl" />
    <Content Include="InnoLoc\Custom\Portuguese.isl" />
    <Content Include="InnoLoc\Custom\Spanish.isl" />
    <Content Include="InnoLoc\Hungarian.isl" />
    <Content Include="InnoLoc\Icelandic.isl" />
    <Content Include="InnoLoc\Korean.isl" />
    <Content Include="InnoLoc\Lithuanian.isl" />
    <Content Include="KoduInstaller.iss" />
    <Content Include="Kodu_Game_Lab_EULA_and_Code_of_Conduct.rtf" />
    <Content Include="Kodu_Game_Lab_Privacy_Statement.rtf" />
    <Content Include="Options\1F2B5B79-6EB0-45c4-A8BD-0EBDF4EE10C3.opt">
      <CopyToOutputDirectory>Always</CopyToOutputDirectory>
    </Content>
    <Content Include="Options\C90D3C0E-D0B4-4aa6-B35D-0A1D9931FB38.opt">
      <CopyToOutputDirectory>Always</CopyToOutputDirectory>
    </Content>
  </ItemGroup>
  <ItemGroup>
    <ProjectReference Include="..\BokuSetupActions\BokuSetupActions.csproj">
      <Name>BokuSetupActions</Name>
      <Project>{81c87afe-eec8-415f-afd4-0829d39af3a4}</Project>
      <Private>True</Private>
    </ProjectReference>
  </ItemGroup>
  <ItemGroup>
    <WixExtension Include="WixUtilExtension">
      <HintPath>$(WixExtDir)\WixUtilExtension.dll</HintPath>
      <Name>WixUtilExtension</Name>
    </WixExtension>
    <WixExtension Include="WixUIExtension">
      <HintPath>$(WixExtDir)\WixUIExtension.dll</HintPath>
      <Name>WixUIExtension</Name>
    </WixExtension>
    <WixExtension Include="WixNetFxExtension">
      <HintPath>$(WixExtDir)\WixNetFxExtension.dll</HintPath>
      <Name>WixNetFxExtension</Name>
    </WixExtension>
  </ItemGroup>
  <Import Project="$(WixTargetsPath)" />
  <!--
	To modify your build process, add your task inside one of the targets below and uncomment it.
	Other similar extension points exist, see Wix.targets.
	<Target Name="BeforeBuild">
	</Target>
	<Target Name="AfterBuild">
	</Target>
	-->
  <PropertyGroup>
    <BindInputPaths>.</BindInputPaths>
  </PropertyGroup>
  <PropertyGroup>
    <PreBuildEvent>$(ProjectDir)PreBuild.cmd "$(SolutionDir)" "$(SolutionName)" "$(OutDir)" "$(ConfigurationName)" "$(ProjectDir)"</PreBuildEvent>
  </PropertyGroup>
  <PropertyGroup>
    <PostBuildEvent>if DEFINED INNO_SETUP_LOCATION (
	"%25INNO_SETUP_LOCATION%25\iscc.exe" "$(ProjectDir)KoduInstaller.iss"
) else (
	if exist "%25programfiles(x86)%25\Inno Setup 5\iscc.exe" (
		"%25programfiles(x86)%25\Inno Setup 5\iscc.exe" "$(ProjectDir)KoduInstaller.iss"
	) else (
		echo Can%27t find INNO_SETUP_LOCATION enviroment variable.
	)
)
start "Installer Output" "$(TargetDir)en-us\"</PostBuildEvent>
  </PropertyGroup>
</Project><|MERGE_RESOLUTION|>--- conflicted
+++ resolved
@@ -11,12 +11,6 @@
     <WixTargetsPath Condition=" '$(WixTargetsPath)' == '' AND '$(MSBuildExtensionsPath32)' != '' ">$(MSBuildExtensionsPath32)\Microsoft\WiX\v3.x\Wix.targets</WixTargetsPath>
     <WixTargetsPath Condition=" '$(WixTargetsPath)' == '' ">$(MSBuildExtensionsPath)\Microsoft\WiX\v3.x\Wix.targets</WixTargetsPath>
     <RunPostBuildEvent>OnOutputUpdated</RunPostBuildEvent>
-<<<<<<< HEAD
-    <SccProjectName>$/Boku/scoy/Main/BokuSetup</SccProjectName>
-    <SccLocalPath>.</SccLocalPath>
-    <SccAuxPath>https://fuselabs.visualstudio.com/defaultcollection</SccAuxPath>
-    <SccProvider>{4CA58AB2-18FA-4F8D-95D4-32DDF27D184C}</SccProvider>
-=======
     <SccProjectName>
     </SccProjectName>
     <SccLocalPath>
@@ -25,7 +19,6 @@
     </SccAuxPath>
     <SccProvider>
     </SccProvider>
->>>>>>> c1cee30a
   </PropertyGroup>
   <PropertyGroup Condition=" '$(Configuration)|$(Platform)' == 'Debug|x86' ">
     <OutputPath>bin\$(Configuration)\</OutputPath>
