--- conflicted
+++ resolved
@@ -76,7 +76,7 @@
     <NoStdLib>true</NoStdLib>
     <UseVSHostingProcess>true</UseVSHostingProcess>
     <PlatformTarget>x86</PlatformTarget>
-    <TreatWarningsAsErrors>false</TreatWarningsAsErrors>
+    <TreatWarningsAsErrors>true</TreatWarningsAsErrors>
     <XnaCompressContent>False</XnaCompressContent>
     <CheckForOverflowUnderflow>false</CheckForOverflowUnderflow>
     <AllowUnsafeBlocks>false</AllowUnsafeBlocks>
@@ -304,6 +304,7 @@
     <Compile Include="Common\LevelBrowsers\LocalLevelBrowser.GetPageOfLevels.cs" />
     <Compile Include="Common\LevelBrowsers\LocalLevelBrowser.ScrubTerrainFiles.cs" />
     <Compile Include="Common\ModularMessageDialogManager.cs" />
+    <Compile Include="Common\MouseInput.cs" />
     <Compile Include="Common\ParticleSystem\BeamExplosionEmitter.cs" />
     <Compile Include="Common\ParticleSystem\BeamManager.cs" />
     <Compile Include="Common\ParticleSystem\BeamSmokeEmitter.cs" />
@@ -318,16 +319,24 @@
     <Compile Include="Common\ParticleSystem\SharedSplashEmitter.cs" />
     <Compile Include="Common\ParticleSystem\SplashEmitter.cs" />
     <Compile Include="Common\PictureManager.cs" />
+    <Compile Include="Common\RectangleF.cs" />
     <Compile Include="Common\SaidStringManager.cs" />
     <Compile Include="Common\ScoreSet.cs" />
     <Compile Include="Common\ScreenWarp.cs" />
     <Compile Include="Common\Sharing\AsyncOperation.cs" />
     <Compile Include="Common\Sharing\FrameDelayedOperation.cs" />
     <Compile Include="Common\Sharing\TimeDelayedOperation.cs" />
+    <Compile Include="Common\SpriteCamera.cs" />
     <Compile Include="Common\StaticActor.cs" />
     <Compile Include="Common\Storage4.cs" />
     <Compile Include="Common\StorageGraphics.cs" />
     <Compile Include="Common\SweptPrims.cs" />
+    <Compile Include="Common\SysFont.CacheEntry.cs" />
+    <Compile Include="Common\SysFont.cs" />
+    <Compile Include="Common\SystemFont.cs" />
+    <Compile Include="Common\TextBlob.Bidi.cs" />
+    <Compile Include="Common\TextBlob.cs" />
+    <Compile Include="Common\TextBlob.Fat.cs" />
     <Compile Include="Common\ToolTipManager.cs" />
     <Compile Include="Common\TouchInput.cs" />
     <Compile Include="Common\TutorialSystem\CompletionTest.cs" />
@@ -338,7 +347,9 @@
     <Compile Include="Common\TutorialSystem\TutorialManager.cs" />
     <Compile Include="Common\TweakScreenHelp.cs" />
     <Compile Include="Common\UnityTouchEmulation.cs" />
+    <Compile Include="Common\Unicode.cs" />
     <Compile Include="Common\WinKeyboard.cs" />
+    <Compile Include="Common\FontWrapper.cs" />
     <Compile Include="Common\WinStoreHelpers.cs" />
     <Compile Include="Common\Xml\XmlActorsList.cs" />
     <Compile Include="Common\Xml\XmlOptionsData.cs" />
@@ -412,170 +423,6 @@
     <Compile Include="Input\VirtualKeyboard.cs" />
     <Compile Include="Input\VirtualKeyboard.Key.cs" />
     <Compile Include="Input\VirtualKeyboard.KeySet.cs" />
-    <Compile Include="KoiX\ArbitraryComparible.cs" />
-    <Compile Include="KoiX\DeviceReset\DeviceReset.cs" />
-    <Compile Include="KoiX\DeviceReset\IDeviceReset.cs" />
-    <Compile Include="KoiX\Extensions.cs" />
-    <Compile Include="KoiX\Geometry\Disc.cs" />
-    <Compile Include="KoiX\Geometry\Geometry.cs" />
-    <Compile Include="KoiX\Geometry\Line.cs" />
-    <Compile Include="KoiX\Geometry\Line2D.cs" />
-    <Compile Include="KoiX\Geometry\Line2D.PathPoint.cs" />
-    <Compile Include="KoiX\Geometry\Line2D.Stroke.cs" />
-    <Compile Include="KoiX\Geometry\PieSlice.cs" />
-    <Compile Include="KoiX\Geometry\RoundedRect.cs" />
-    <Compile Include="KoiX\IDirty.cs" />
-    <Compile Include="KoiX\Input\GamePadInput.cs" />
-    <Compile Include="KoiX\Input\GestureEventArgs.cs" />
-    <Compile Include="KoiX\Input\Gestures.cs" />
-    <Compile Include="KoiX\Input\Input.cs" />
-    <Compile Include="KoiX\Input\InputEventHandler.cs" />
-    <Compile Include="KoiX\Input\InputEventManager.cs" />
-    <Compile Include="KoiX\Input\InputEventManager.InputEventHandlerListSet.cs" />
-    <Compile Include="KoiX\Input\KeyboardInput.cs" />
-    <Compile Include="KoiX\Input\LowLevelKeyboardInput.cs" />
-    <Compile Include="KoiX\Input\LowLevelMouseInput.cs" />
-    <Compile Include="KoiX\Input\LowLevelTouchInput.cs" />
-    <Compile Include="KoiX\Input\MouseEventArgs.cs" />
-    <Compile Include="KoiX\Input\PCTouchInput.cs" />
-    <Compile Include="KoiX\Input\PhoneTouchInput.cs" />
-    <Compile Include="KoiX\Input\TouchSample.cs" />
-    <Compile Include="KoiX\Input\WindowsFormsKeyboardInput.cs" />
-    <Compile Include="KoiX\KoiLibrary.cs" />
-    <Compile Include="KoiX\Managers\BaseScene.cs" />
-    <Compile Include="KoiX\Managers\DialogCenter.cs" />
-    <Compile Include="KoiX\Managers\DialogManager.cs" />
-    <Compile Include="KoiX\Managers\SceneManager.cs" />
-    <Compile Include="KoiX\MyMath.cs" />
-    <Compile Include="KoiX\RectangleF.cs" />
-    <Compile Include="KoiX\Scenes\BlankScene.cs" />
-    <Compile Include="KoiX\Scenes\EditWorldScene.cs" />
-    <Compile Include="KoiX\Scenes\HelpMenuScene.cs" />
-    <Compile Include="KoiX\Scenes\HelpPageScene.cs" />
-    <Compile Include="KoiX\Scenes\HomeMenuScene.cs" />
-    <Compile Include="KoiX\Scenes\LoadLevelScene.cs" />
-    <Compile Include="KoiX\Scenes\MainMenuScene.cs" />
-    <Compile Include="KoiX\Scenes\ObjectSettingsMenuScene.cs" />
-    <Compile Include="KoiX\Scenes\ObjectSettingsPage1Scene.cs" />
-    <Compile Include="KoiX\Scenes\ObjectSettingsPage2Scene.cs" />
-    <Compile Include="KoiX\Scenes\ObjectSettingsPage3Scene.cs" />
-    <Compile Include="KoiX\Scenes\OptionsMenuScene.cs" />
-    <Compile Include="KoiX\Scenes\OptionsPage1Scene.cs" />
-    <Compile Include="KoiX\Scenes\OptionsPage2Scene.cs" />
-    <Compile Include="KoiX\Scenes\RunSimScene.cs" />
-    <Compile Include="KoiX\Scenes\StartupScene.cs" />
-    <Compile Include="KoiX\Scenes\NullScene.cs" />
-    <Compile Include="KoiX\Scenes\BasePageScene.cs" />
-    <Compile Include="KoiX\Scenes\WorldSettingsMenuScene.cs" />
-    <Compile Include="KoiX\Scenes\WorldSettingsPage1Scene.cs" />
-    <Compile Include="KoiX\Scenes\WorldSettingsPage2Scene.cs" />
-    <Compile Include="KoiX\Scenes\WorldSettingsPage3Scene.cs" />
-    <Compile Include="KoiX\Scenes\WorldSettingsPage4Scene.cs" />
-    <Compile Include="KoiX\Scenes\WorldSettingsPage5Scene.cs" />
-    <Compile Include="KoiX\Sprite2D\Sprite.cs" />
-    <Compile Include="KoiX\Sprite2D\SpriteCamera.cs" />
-    <Compile Include="KoiX\Sprite2D\TiledBackground.cs" />
-    <Compile Include="KoiX\Textures.cs" />
-    <Compile Include="KoiX\Text\FontWrapper.cs" />
-    <Compile Include="KoiX\Text\SysFont.BatchEntry.cs" />
-    <Compile Include="KoiX\Text\SysFont.CacheEntry.cs" />
-    <Compile Include="KoiX\Text\SysFont.cs" />
-    <Compile Include="KoiX\Text\SystemFont.cs" />
-    <Compile Include="KoiX\Text\TextBlob.Bidi.cs" />
-    <Compile Include="KoiX\Text\TextBlob.cs" />
-    <Compile Include="KoiX\Text\TextBlob.Fat.cs" />
-    <Compile Include="KoiX\Text\TextHelper.cs" />
-    <Compile Include="KoiX\Text\Unicode.cs" />
-    <Compile Include="KoiX\Time.cs" />
-    <Compile Include="KoiX\Twitchable.cs" />
-    <Compile Include="KoiX\TwitchCurve.cs" />
-    <Compile Include="KoiX\TwitchManager.cs" />
-    <Compile Include="KoiX\UI\BackButton.cs" />
-    <Compile Include="KoiX\UI\BaseButton.cs" />
-    <Compile Include="KoiX\UI\BaseDialog.cs" />
-    <Compile Include="KoiX\UI\BaseDialogNonModal.cs" />
-    <Compile Include="KoiX\UI\BaseDialogWithTitle.cs" />
-    <Compile Include="KoiX\UI\BasePieMenuDialog.cs" />
-    <Compile Include="KoiX\UI\BasePopupMenuDialog.cs" />
-    <Compile Include="KoiX\UI\BaseWidget.cs" />
-    <Compile Include="KoiX\UI\BrowserWorldsDisplay.cs" />
-    <Compile Include="KoiX\UI\Button.cs" />
-    <Compile Include="KoiX\UI\ButtonLabelHelp.cs" />
-    <Compile Include="KoiX\UI\CheckBox.cs" />
-    <Compile Include="KoiX\UI\CheckBoxLabelHelp.cs" />
-    <Compile Include="KoiX\UI\ColorRadioButton.cs" />
-    <Compile Include="KoiX\UI\Dialogs\AddItemPieMenuDialog.cs" />
-    <Compile Include="KoiX\UI\Dialogs\AuthSignInDialog.cs" />
-    <Compile Include="KoiX\UI\Dialogs\AuthSignOutDialog.cs" />
-    <Compile Include="KoiX\UI\Dialogs\AuthStatusDialog.cs" />
-    <Compile Include="KoiX\UI\Dialogs\BrushTypeDialog.cs" />
-    <Compile Include="KoiX\UI\Dialogs\CanvasDialog.cs" />
-    <Compile Include="KoiX\UI\Dialogs\FlyoutDialog.cs" />
-    <Compile Include="KoiX\UI\Dialogs\FullScreenDialog.cs" />
-    <Compile Include="KoiX\UI\Dialogs\GameOverDialog.cs" />
-    <Compile Include="KoiX\UI\Dialogs\GamePadToolBarDialog.cs" />
-    <Compile Include="KoiX\UI\Dialogs\GraphicMessageDialog.cs" />
-    <Compile Include="KoiX\UI\Dialogs\HomeMenuDialog.cs" />
-    <Compile Include="KoiX\UI\Dialogs\MessageDialog.cs" />
-    <Compile Include="KoiX\UI\Dialogs\OffActorPopupDialog.cs" />
-    <Compile Include="KoiX\UI\Dialogs\OnActorPopupDialog.cs" />
-    <Compile Include="KoiX\UI\Dialogs\SaveLevelDialog.cs" />
-    <Compile Include="KoiX\UI\Dialogs\ScoreDisplayDialog.cs" />
-    <Compile Include="KoiX\UI\Dialogs\SliderDialog.cs" />
-    <Compile Include="KoiX\UI\Dialogs\SortDialog.cs" />
-    <Compile Include="KoiX\UI\Dialogs\TagsDialog.cs" />
-    <Compile Include="KoiX\UI\Dialogs\TerrainMaterialDialog.cs" />
-    <Compile Include="KoiX\UI\Dialogs\TextDialog.cs" />
-    <Compile Include="KoiX\UI\Dialogs\MainMenuDialog.cs" />
-    <Compile Include="KoiX\UI\Dialogs\PageNameDialog.cs" />
-    <Compile Include="KoiX\UI\Dialogs\SinglelineInputDialog.cs" />
-    <Compile Include="KoiX\UI\Dialogs\NewsFeedDialog.cs" />
-    <Compile Include="KoiX\UI\Dialogs\ToolBarDialog.cs" />
-    <Compile Include="KoiX\UI\Dialogs\ToolPaletteDialog.cs" />
-    <Compile Include="KoiX\UI\Dialogs\WaterTypeDialog.cs" />
-    <Compile Include="KoiX\UI\FlyoutButton.cs" />
-    <Compile Include="KoiX\UI\GraphicButton.cs" />
-    <Compile Include="KoiX\UI\GraphicRadioButtonSetLabelHelp.cs" />
-    <Compile Include="KoiX\UI\GraphicRadioButton.cs" />
-    <Compile Include="KoiX\UI\GUIButtonLabelHelp.cs" />
-    <Compile Include="KoiX\UI\HelpButton.cs" />
-    <Compile Include="KoiX\UI\Label.cs" />
-    <Compile Include="KoiX\UI\LinkedLevelLabelHelp.cs" />
-    <Compile Include="KoiX\UI\MainMenuButton.cs" />
-    <Compile Include="KoiX\UI\MonochromeGraphicRadioButton.cs" />
-    <Compile Include="KoiX\UI\NextButton.cs" />
-    <Compile Include="KoiX\UI\NineGrid.cs" />
-    <Compile Include="KoiX\UI\Padding.cs" />
-    <Compile Include="KoiX\UI\PieMenuElement.cs" />
-    <Compile Include="KoiX\UI\PrevButton.cs" />
-    <Compile Include="KoiX\UI\RadioButton.cs" />
-    <Compile Include="KoiX\UI\RadioButtonLabelHelp.cs" />
-    <Compile Include="KoiX\UI\RadioButtonSetLabelHelp.cs" />
-    <Compile Include="KoiX\UI\ScoreSettings.cs" />
-    <Compile Include="KoiX\UI\ScrollableTextBox.cs" />
-    <Compile Include="KoiX\UI\SharedX.cs" />
-    <Compile Include="KoiX\UI\SingleLineInputHelp.cs" />
-    <Compile Include="KoiX\UI\SingleLineTextEditBox.cs" />
-    <Compile Include="KoiX\UI\Slider.cs" />
-    <Compile Include="KoiX\UI\SliderLabelHelp.cs" />
-    <Compile Include="KoiX\UI\TerrainMaterialButton.cs" />
-    <Compile Include="KoiX\UI\TextBox.cs" />
-    <Compile Include="KoiX\UI\MultiLineTextEditBox.cs" />
-    <Compile Include="KoiX\UI\Themes\ButtonTheme.cs" />
-    <Compile Include="KoiX\UI\Themes\CheckBoxTheme.cs" />
-    <Compile Include="KoiX\UI\Themes\DialogTheme.cs" />
-    <Compile Include="KoiX\UI\Themes\PieMenuTheme.cs" />
-    <Compile Include="KoiX\UI\Themes\RadioButtonTheme.cs" />
-    <Compile Include="KoiX\UI\Themes\TextEditBoxTheme.cs" />
-    <Compile Include="KoiX\UI\Themes\Theme.cs" />
-    <Compile Include="KoiX\UI\Themes\ThemeOld.cs" />
-    <Compile Include="KoiX\UI\Themes\ThemeSet.cs" />
-    <Compile Include="KoiX\UI\ToolBarButton.cs" />
-    <Compile Include="KoiX\UI\ToolPaletteButton.cs" />
-    <Compile Include="KoiX\UI\UIStuff.cs" />
-    <Compile Include="KoiX\UI\WaterTypeButton.cs" />
-    <Compile Include="KoiX\UI\WidgetSet.cs" />
-    <Compile Include="KoiX\XmlData.cs" />
     <Compile Include="Main.cs" />
     <Compile Include="MainForm.cs">
       <SubType>Form</SubType>
@@ -657,6 +504,7 @@
     <Compile Include="Programming\WaterFilter.cs" />
     <Compile Include="Programming\WaterModifier.cs" />
     <Compile Include="Programming\WaterSensor.cs" />
+    <Compile Include="Scenes\HelpScreens.cs" />
     <Compile Include="Scenes\InGame\Ghost.cs" />
     <Compile Include="Scenes\InGame\InGameEditObjectWaypoint.cs" />
     <Compile Include="Scenes\InGame\InGameMouseEdit.cs" />
@@ -674,7 +522,6 @@
     <Compile Include="Scenes\InGame\MouseEditTools\SmoothLevelTool.cs" />
     <Compile Include="Scenes\InGame\MouseEditTools\WaterTool.cs" />
     <Compile Include="Scenes\InGame\MouseOver.cs" />
-    <Compile Include="Scenes\InGame\HitInfo.cs" />
     <Compile Include="Scenes\InGame\ToolBar.cs" />
     <Compile Include="Scenes\InGame\Tools\DelObjTool.cs" />
     <Compile Include="Scenes\InGame\TouchEdit.cs" />
@@ -683,8 +530,11 @@
     <Compile Include="Scenes\InGame\UnDoStack.cs" />
     <Compile Include="Scenes\LiveFeedDisplay.cs" />
     <Compile Include="Scenes\MicrobitPatternEditor.cs" />
+    <Compile Include="Scenes\OptionsMenu.cs" />
     <Compile Include="Scenes\PreGame\PreGameDesc.cs" />
+    <Compile Include="Scenes\ScrollableTextDisplay.cs" />
     <Compile Include="Scenes\TagPicker.cs" />
+    <Compile Include="Scenes\TextDisplay.cs" />
     <Compile Include="Scenes\TextEditor.cs" />
     <Compile Include="Scenes\CommunityShareMenu.cs" />
     <Compile Include="Scenes\TextLineDialog.cs" />
@@ -730,11 +580,13 @@
     <Compile Include="SimWorld\OneFace.cs" />
     <Compile Include="SimWorld\TwoFace.cs" />
     <Compile Include="SimWorld\WideFace.cs" />
-    <Compile Include="Twitter\FeedItem.cs" />
     <Compile Include="Twitter\FeedMS.cs" />
     <Compile Include="Twitter\Hyperlink.cs" />
     <Compile Include="Twitter\NewsFeeds.cs" />
     <Compile Include="Twitter\ParserMSFeed.cs" />
+    <Compile Include="Ui2d\AuthSignInDialog.cs" />
+    <Compile Include="Ui2d\AuthSignOutDialog.cs" />
+    <Compile Include="Ui2d\AuthStatusDialog.cs" />
     <Compile Include="Ui2d\AuthUI.cs" />
     <Compile Include="Ui2d\AuxMenuUIGrid.cs" />
     <Compile Include="Scenes\ProgrammingHelpCard.cs" />
@@ -751,6 +603,7 @@
     <Compile Include="Ui2d\NewWorldDialog.cs" />
     <Compile Include="Ui2d\PieMenu.cs" />
     <Compile Include="Ui2d\ScrollContainer.cs" />
+    <Compile Include="Ui2d\Shared.cs" />
     <Compile Include="Ui2d\UIGrid2DButtonBarElement.cs" />
     <Compile Include="Ui2d\UIGrid2DCheckBoxElement.cs" />
     <Compile Include="Ui2d\UIGrid2DDualTextureElement.cs" />
@@ -796,9 +649,11 @@
     <Compile Include="Common\ButtonTextures.cs" />
     <Compile Include="Common\Camera.cs" />
     <Compile Include="Common\Frustum.cs" />
+    <Compile Include="Common\GamePadInput.cs" />
     <Compile Include="Common\HealthBarManager.cs" />
     <Compile Include="Common\HelpOverlay.cs" />
     <Compile Include="Common\Movement.cs" />
+    <Compile Include="Common\MyMath.cs" />
     <Compile Include="Common\ParticleSystem\BaseEmitter.cs" />
     <Compile Include="Common\ParticleSystem\BaseSharedEmitter.cs" />
     <Compile Include="Common\ParticleSystem\BaseSpriteEmitter.cs" />
@@ -827,8 +682,12 @@
     <Compile Include="Common\SmoothCamera.cs" />
     <Compile Include="Common\Storage.cs" />
     <Compile Include="Common\Strings.cs" />
+    <Compile Include="Common\TextHelper.cs" />
     <Compile Include="Common\ThoughtBalloonManager.cs" />
+    <Compile Include="Common\Time.cs" />
     <Compile Include="Common\Triangle.cs" />
+    <Compile Include="Common\TwitchCurve.cs" />
+    <Compile Include="Common\TwitchManager.cs" />
     <Compile Include="Common\Utils.cs" />
     <Compile Include="Common\XmlDataHelper.cs" />
     <Compile Include="Common\Xml\XmlLightData.cs" />
@@ -932,6 +791,8 @@
       <DesignTimeSharedInput>True</DesignTimeSharedInput>
       <DependentUpon>Settings.settings</DependentUpon>
     </Compile>
+    <Compile Include="Scenes\InGame\BasePicker.cs" />
+    <Compile Include="Scenes\InGame\BrushPicker.cs" />
     <Compile Include="Scenes\InGame\EditObjectParameters.cs" />
     <Compile Include="Scenes\InGame\EditWorldParameters.cs" />
     <Compile Include="Scenes\InGame\InGameCreatables.cs" />
@@ -941,6 +802,8 @@
     <Compile Include="Scenes\InGame\InGameToolBox.cs" />
     <Compile Include="Scenes\InGame\InGameToolMenu.cs" />
     <Compile Include="Scenes\InGame\InGameTweakObject.cs" />
+    <Compile Include="Scenes\InGame\MaterialPicker.cs" />
+    <Compile Include="Scenes\InGame\ToolBox.cs" />
     <Compile Include="Scenes\InGame\Tools\AddTool.cs" />
     <Compile Include="Scenes\InGame\Tools\BaseTool.cs" />
     <Compile Include="Scenes\InGame\Tools\HeightMapTool.cs" />
@@ -948,14 +811,18 @@
     <Compile Include="Scenes\InGame\Tools\RoadLevelTool.cs" />
     <Compile Include="Scenes\InGame\ToolMenu.cs" />
     <Compile Include="Scenes\InGame\Tools\WaterAdd.cs" />
+    <Compile Include="Scenes\InGame\WaterPicker.cs" />
     <Compile Include="Scenes\PreGame\PreGameRacingWithDesc.cs" />
     <Compile Include="Scenes\ProgressScreen.cs" />
     <Compile Include="Scenes\Editor.cs" />
     <Compile Include="Scenes\InGame.cs" />
     <Compile Include="Scenes\InGame\InGameEditBase.cs" />
     <Compile Include="Scenes\InGame\InGameEditObject.cs" />
+    <Compile Include="Scenes\InGame\InGameEditObjectAddItem.cs" />
     <Compile Include="Scenes\InGame\InGameRunSim.cs" />
     <Compile Include="Scenes\LoadLevelMenu.cs" />
+    <Compile Include="Scenes\MainMenu.cs" />
+    <Compile Include="Scenes\MiniHub.cs" />
     <Compile Include="Scenes\PreGame\PreGameBase.cs" />
     <Compile Include="Scenes\PreGame\PreGameRacing.cs" />
     <Compile Include="Scenes\PreGame\PreGameTitle.cs" />
@@ -1038,8 +905,11 @@
     <Compile Include="SimWorld\WindBlimp.cs" />
     <Compile Include="SimWorld\Wisp.cs" />
     <Compile Include="TileProcessor\UIMeshData.cs" />
+    <Compile Include="TitleScreen\TitleScreen.cs" />
+    <Compile Include="TitleScreen\TitleScreenMode.cs" />
     <Compile Include="Ui2d\Base9Grid.cs" />
     <Compile Include="Ui2d\LoadLevelMenuUIGrid.cs" />
+    <Compile Include="Ui2d\TextDialog.cs" />
     <Compile Include="Ui2d\TextLine.cs" />
     <Compile Include="Ui2d\ToolMenuUIGrid.cs" />
     <Compile Include="Ui2d\UIGrid.cs" />
@@ -1068,6 +938,7 @@
     <Compile Include="UI\SelectorLayout.cs" />
     <Compile Include="UI\UiCursor.cs" />
     <Compile Include="UI\uiselector.cs" />
+    <Compile Include="UI\UIShim.cs" />
     <Compile Include="Web\LoginDialog.cs">
       <SubType>Form</SubType>
     </Compile>
@@ -1133,15 +1004,9 @@
     <None Include="app.config">
       <SubType>Designer</SubType>
     </None>
+    <Compile Include="Common\SysFont.BatchEntry.cs" />
     <None Include="app.manifest" />
-<<<<<<< HEAD
-    <None Include="Kodu_Game_Lab_Privacy_Statement.rtf">
-      <CopyToOutputDirectory>Always</CopyToOutputDirectory>
-    </None>
-    <Compile Include="KoiX\UI\BrowserWorldsDisplay.Tile.cs" />
-=======
     <None Include="Kodu_Game_Lab_Privacy_Statement.rtf" />
->>>>>>> cfbf8ea4
     <None Include="Options\1F2B5B79-6EB0-45c4-A8BD-0EBDF4EE10C3.opt">
       <CopyToOutputDirectory>Always</CopyToOutputDirectory>
     </None>
@@ -1241,9 +1106,6 @@
       <SubType>Designer</SubType>
     </EmbeddedResource>
   </ItemGroup>
-  <ItemGroup>
-    <Folder Include="Scenes\InGame\GamePadEditTools\" />
-  </ItemGroup>
   <Import Project="$(MSBuildBinPath)\Microsoft.CSharp.targets" />
   <Import Project="$(MSBuildExtensionsPath)\Microsoft\XNA Game Studio\Microsoft.Xna.GameStudio.targets" Condition="" />
   <!-- To modify your build process, add your task inside one of the targets below and uncomment it. 
