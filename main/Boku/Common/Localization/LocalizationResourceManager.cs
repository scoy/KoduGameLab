--- conflicted
+++ resolved
@@ -37,11 +37,7 @@
         public const string DefaultLanguageDir = LanguageDir + @"\" + DefaultLanguage;
         private const string LocalesFileName = @"Locales.xml";
         private const string LocalesFilePath = LanguageDir + @"\" + LocalesFileName;
-<<<<<<< HEAD
-        private static readonly string LocalesUrl = Program2.SiteOptions.KGLUrl + "/API/Languages";             // URL to locales file with current languages and update times.
-=======
         private static readonly string LocalesUrl = Program2.SiteOptions.KGLUrl + "/API/Locales.xml";           // URL to locales file with current languages and update times.
->>>>>>> 5b773672
         private static readonly string LocalizationsUrl = Program2.SiteOptions.KGLUrl + "/API/Localizations";   // URL root to individual language folders.
         private const int Timeout = 5000;
 
