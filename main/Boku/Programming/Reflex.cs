// Copyright (c) Microsoft Corporation.
// Licensed under the MIT license.

using System;
using System.Collections;
using System.Collections.Generic;
using System.Diagnostics;

using System.Xml;
using System.Xml.Serialization;

using Microsoft.Xna.Framework;
using Microsoft.Xna.Framework.Audio;
using Microsoft.Xna.Framework.Content;
using Microsoft.Xna.Framework.Graphics;
using Microsoft.Xna.Framework.Input;
using Microsoft.Xna.Framework.Storage;

using KoiX;
using KoiX.Input;
using KoiX.Text;

using Boku.Base;
using Boku.Common;
using Boku.Programming;
using Boku.SimWorld.Terra;
using Boku.UI;

namespace Boku.Programming
{
    public delegate void ReflexUseEvent();


    /// <summary>
    /// Describes a reflex as a set of upids.
    /// </summary>
    public class ReflexDesc
    {
        [XmlArray]
        [XmlArrayItem(Type = typeof(string), ElementName = "upid")]
        public string[] upids;

        public ReflexDesc()
        {
        }

        public ReflexDesc(string[] arr)
        {
            upids = arr;
        }
    }

    /// <summary>
    /// Class containing the data needed for the Micro Bit Pattern tile.
    /// LEDs is an array of booleans, one for each LED in the grid.
    /// Brightness is the brightness of all the on LEDs in the pattern.
    /// Duration is the time in seconds to show this pattern.
    /// </summary>
    public class MicroBitPattern : ICloneable
    {
        [XmlArray]
        public bool[] LEDs;
        [XmlAttribute]
        public int Brightness;
        [XmlAttribute]
        public float Duration;

        public MicroBitPattern()
        {
            LEDs = new bool[25];
            Brightness = 255;
            Duration = 1.0f;
        }

        public object Clone()
        {
            MicroBitPattern other = new MicroBitPattern();
            other.LEDs = new bool[25];
            for (int i = 0; i < 25; i++ )
            {
                other.LEDs[i] = LEDs[i];
            }
            other.Brightness = Brightness;
            other.Duration = Duration;
            return other;
        }
    }

    /// <summary>
    /// Represents a program row without bindings to an actor or a task.
    /// Used for things like row copy/paste.
    public class ReflexData
    {
        [XmlIgnore]
        public Sensor Sensor;
        [XmlIgnore]
        public Selector Selector;
        [XmlIgnore]
        public Actuator Actuator;
        [XmlIgnore]
        public List<Filter> Filters = new List<Filter>();
        [XmlIgnore]
        public List<Modifier> Modifiers = new List<Modifier>();
        [XmlAttribute]
        public int MaterialType = TerrainMaterial.EmptyMatIdx;
        [XmlAttribute]
        public int WaterType = -1;
        [XmlAttribute]
        public int Indentation = 0;


        // Can the following object and world parameters be put into just one or two values?
        // Only one at a time is ever used so we really don't need them all but I'm afraid
        // that it would be a back-compat nightmare to switch over.
        //
        // We can't break back compat but for the future we'll use the following generic
        // variables to the the parameter values for Settings tiles.

        // Generic parameters
        [XmlAttribute]
        public int ParamInt = 0;

        [XmlAttribute]
        public float ParamFloat = 0;

        [XmlAttribute]
        public string ParamString = null;

        // Object parameters
        [XmlAttribute]
        public bool ReScaleEnabled = false;

        [XmlAttribute]
        public float ReScale = 1.0f;

        [XmlAttribute]
        public float HoldDistance = 1.0f;

        [XmlAttribute]
        public float MoveSpeedTileModifier = 1.0f;

        [XmlAttribute]
        public float TurnSpeedTileModifier = 1.0f;

        [XmlAttribute]
        public int MaxHitpoints = 50;


        // World parameters
        [XmlAttribute]
        public bool WorldLightChangeEnabled = false;

        [XmlAttribute]
        public int WorldLightChangeIndex = 0;

        [XmlAttribute]
        public bool WorldSkyChangeEnabled = false;

        [XmlAttribute]
        public int WorldSkyChangeIndex = 0;

        [XmlAttribute]
        public int SetWaterTypeIndex = -1;

        string _sayString;

        // Localized version of sayString plus support for making it work.
        [XmlIgnore]
        public string OriginalSayString;
        [XmlIgnore]
        public string LocalizedSayString;
        
        List<string> _sayStrings = new List<string>();                              // Strings for "say" verb.

        public string sayString                                                     // Text associated with 'say' verb.
        {
            get { return _sayString; }
<<<<<<< HEAD
            set { _sayString = value; TextHelper.SplitMessage(value, 10000, SharedX.GetGameFont20, true, _sayStrings); }
        }    
=======
            set { _sayString = value; TextHelper.SplitMessage(value, 10000, UI2D.Shared.GetGameFont20, true, _sayStrings); }
        }
        // Localized version of sayString plus support for making it work.
        public XmlSerializableDictionary<string, string> LocalizedSayStringDict = null;
>>>>>>> 82dcac4c
        public int sayMode = 1;                                                     // Display mode.  0==fullscreen, 1==thought balloon sequential, 2==thought balloon random
        public TextHelper.Justification sayJustification = TextHelper.Justification.Left;
        [XmlIgnore]
        public int sayLine = 0;                                                     // For sequential display of multi-line thought balloon text.  Also used by random to   
                                                                                    // not show the same line twice in a row.

        /// <summary>
        /// Strings that 'say' verb uses.
        /// </summary>
        [XmlIgnore]
        public List<string> sayStrings
        {
            get { return _sayStrings; }
        }


        private string _saidString;

        // Localized version of saidString plus support for making it work.
        [XmlIgnore]
        public string OriginalSaidString;
        [XmlIgnore]
        public string LocalizedSaidString;

        private List<string> _saidStrings = new List<string>();                      // Strings for "said" filter.

        public string saidString                                                     // Text associated with 'said' filter.
        {
            get { return _saidString; }
            set 
            { 
                _saidString = value; 
                TextHelper.SplitMessage(value, 10000, SharedX.GetGameFont20, true, _saidStrings); 
                for(int i=0; i<_saidStrings.Count; i++)
                {
                    _saidStrings[i] = _saidStrings[i].Trim();
                }
            }
        }
        // Localized version of sayString plus support for making it work.
        public XmlSerializableDictionary<string, string> LocalizedSaidStringDict = null;
        public int saidMode = 1;                                                    // Trigger on text said at beginning (0) or end (1) of thought balloon life time.
        public TextHelper.Justification saidJustification = TextHelper.Justification.Left;


        /// <summary>
        /// Strings that 'said' filter is listening for.
        /// </summary>
        [XmlIgnore]
        public List<string> saidStrings
        {
            get { return _saidStrings; }
        }

        /// <summary>
        /// If this reflex has modifiers with Micro Bit light patterns this list will contain them.
        /// </summary>
        [XmlArray]
        [XmlArrayItem(typeof(MicroBitPattern))]
        public List<MicroBitPattern> microbitPatterns;

        [XmlIgnore]
        public ModifierParams modifierParams = new ModifierParams();

        public string sensorUpid
        {
            get
            {
                if (Sensor != null && Sensor != CardSpace.Cards.NullSensor)
                {
                    return Sensor.upid;
                }
                return null;
            }
            set
            {
                Sensor = CardSpace.Cards.GetSensor(value);
            }
        }
        public string selectorUpid
        {
            get
            {
                if (Selector != null && Selector != CardSpace.Cards.NullSelector)
                {
                    return Selector.upid;
                }
                return null;
            }
            set
            {
                Selector = CardSpace.Cards.GetSelector(value);
            }
        }
        public string actuatorUpid
        {
            get
            {
                if (Actuator != null && Actuator != CardSpace.Cards.NullActuator)
                {
                    return Actuator.upid;
                }
                return null;
            }
            set
            {
                Actuator = CardSpace.Cards.GetActuator(value);
            }
        }
        [XmlArray]
        [XmlArrayItem(Type = typeof(string), ElementName = "upid")]
        public string[] filterUpids
        {
            get
            {
                List<string> result = new List<string>();
                for (int i = 0; i < Filters.Count; ++i)
                {
                    if (!(Filters[i] is NullFilter))
                        result.Add(Filters[i].upid);
                }
                return result.ToArray();
            }
            set
            {
                Filters.Clear();
                for (int i = 0; i < value.Length; ++i)
                {
                    Filter filter = CardSpace.Cards.GetFilter(value[i]);
                    if (filter != null && filter != CardSpace.Cards.NullFilter)
                        Filters.Add(filter);
                }
            }
        }
        [XmlArray]
        [XmlArrayItem(Type = typeof(string), ElementName = "upid")]
        public string[] modifierUpids
        {
            get
            {
                List<string> result = new List<string>();
                for (int i = 0; i < Modifiers.Count; ++i)
                {
                    if (!(Modifiers[i] is NullModifier))
                        result.Add(Modifiers[i].upid);
                }
                return result.ToArray();
            }
            set
            {
                Modifiers.Clear();
                for (int i = 0; i < value.Length; ++i)
                {
                    Modifier modifier = CardSpace.Cards.GetModifier(value[i]);
                    if (modifier != null && modifier != CardSpace.Cards.NullModifier)
                        Modifiers.Add(modifier);
                }
            }
        }

        public ReflexData()
        {
            //sayString = Strings.Localize("programming.defaultSayString");
            sayString = "";
        }

        public ReflexData(int noInit)
        {
        }

        public ReflexData(ReflexDesc desc)
            : this()
        {
            FromDesc(desc);
        }

        public void MakeValid()
        {
            if (Sensor == null || Sensor == CardSpace.Cards.NullSensor)
            {
                Filters.Clear();
                Sensor = null;
            }

            if (Actuator == null || Actuator == CardSpace.Cards.NullActuator)
            {
                Modifiers.Clear();
                Selector = null;
                Actuator = null;
            }

            if (Selector == null || Selector == CardSpace.Cards.NullSelector)
            {
                Selector = null;
            }

            MakeValid_Scratch.Clear();
            for (int i = 0; i < Filters.Count; ++i)
            {
                MakeValid_Scratch.Add(Filters[i]);
            }

            Filters.Clear();
            for (int i = 0; i < MakeValid_Scratch.Count; ++i)
            {
                Filter filter = MakeValid_Scratch[i] as Filter;
                if (filter.ReflexCompatible(actor:null, reflex:this, replacedElement:null, allowArchivedCategories:true))
                {
                    Filters.Add(filter);
                }
                else
                {
                    if (InGame.inGame.CurrentUpdateMode != InGame.UpdateMode.EditObject && 
                        InGame.inGame.CurrentUpdateMode != InGame.UpdateMode.MouseEdit &&
                        InGame.inGame.CurrentUpdateMode != InGame.UpdateMode.TouchEdit)
                    {
                        Debug.Assert(false, "Tile was deemed not compatible.  Figure out why.");
                    }
                }
            }

            MakeValid_Scratch.Clear();
            for (int i = 0; i < Modifiers.Count; ++i)
            {
                MakeValid_Scratch.Add(Modifiers[i]);
            }

            Modifiers.Clear();
            for (int i = 0; i < MakeValid_Scratch.Count; ++i)
            {
                Modifier modifier = MakeValid_Scratch[i] as Modifier;
                if (modifier.ReflexCompatible(actor:null, reflex:this, replacedElement:null, allowArchivedCategories:true))
                {
                    Modifiers.Add(modifier);
                }
                else
                {
                    if (InGame.inGame.CurrentUpdateMode != InGame.UpdateMode.EditObject && InGame.inGame.CurrentUpdateMode != InGame.UpdateMode.MouseEdit)
                    {
                        Debug.Assert(false, "Tile was deemed not compatible.  Figure out why.");
                    }
                }
            }

            if (Sensor != null)
            {
                Sensor sensor = Sensor;
                Sensor = null;
                if (sensor.ReflexCompatible(actor: null, reflex: this, replacedElement: null, allowArchivedCategories: true))
                {
                    Sensor = sensor;
                }
                else
                {
                    if (InGame.inGame.CurrentUpdateMode != InGame.UpdateMode.EditObject && InGame.inGame.CurrentUpdateMode != InGame.UpdateMode.MouseEdit)
                    {
                        Debug.Assert(false, "Tile was deemed not compatible.  Figure out why.");
                    }
                }

            }
            if (Selector != null)
            {
                Selector selector = Selector;
                Selector = null;
                if (selector.ReflexCompatible(actor: null, reflex: this, replacedElement: null, allowArchivedCategories: true))
                {
                    Selector = selector;
                }
                else
                {
                    if (InGame.inGame.CurrentUpdateMode != InGame.UpdateMode.EditObject && InGame.inGame.CurrentUpdateMode != InGame.UpdateMode.MouseEdit)
                    {
                        Debug.Assert(false, "Tile was deemed not compatible.  Figure out why.");
                    }
                }
            }
            if (Actuator != null)
            {
                Actuator actuator = Actuator;
                Actuator = null;
                if (actuator.ReflexCompatible(actor: null, reflex: this, replacedElement: null, allowArchivedCategories: true))
                {
                    Actuator = actuator;
                }
                else
                {
                    if (InGame.inGame.CurrentUpdateMode != InGame.UpdateMode.EditObject && InGame.inGame.CurrentUpdateMode != InGame.UpdateMode.MouseEdit)
                    {
                        Debug.Assert(false, "Tile was deemed not compatible.  Figure out why.");
                    }
                }
            }
        }   // end of MakeValid()

        List<ProgrammingElement> MakeValid_Scratch = new List<ProgrammingElement>();

        public void Clear()
        {
            Sensor = null;
            Selector = null;
            Actuator = null;
            Filters.Clear();
            Modifiers.Clear();

            sayString = null;
            sayLine = 0;
            sayMode = 1;
            saidString = null;
            saidMode = 0;
        }

        /// <summary>
        /// Returns true if the ReflexData is empty.
        /// </summary>
        /// <returns></returns>
        public bool IsEmpty()
        {
            bool result = Sensor == null &&
                            Selector == null &&
                            Actuator == null &&
                            Filters.Count == 0 &&
                            Modifiers.Count == 0;

            return result;
        }

        public void FromDesc(ReflexDesc desc)
        {
            Clear();

            for (int i = 0; i < desc.upids.Length; ++i)
            {
                string str = desc.upids[i];

                if (str.StartsWith(Atom.upidSensor))
                {
                    Sensor = CardSpace.Cards.GetSensor(str);
                }
                else if (str.StartsWith(Atom.upidSelector))
                {
                    Selector = CardSpace.Cards.GetSelector(str);
                }
                else if (str.StartsWith(Atom.upidActuator))
                {
                    Actuator = CardSpace.Cards.GetActuator(str);
                }
                else if (str.StartsWith(Atom.upidFilter))
                {
                    Filters.Add(CardSpace.Cards.GetFilter(str));
                }
                else if (str.StartsWith(Atom.upidModifier))
                {
                    Modifiers.Add(CardSpace.Cards.GetModifier(str));
                }
            }

            MakeValid();
        }

        public ReflexDesc ToDesc()
        {
            ReflexDesc desc = new ReflexDesc();

            List<string> upids = new List<string>();

            if (Sensor != null)
                upids.Add(sensorUpid);
            foreach (string filterUpid in filterUpids)
                upids.Add(filterUpid);
            if (Actuator != null)
                upids.Add(actuatorUpid);
            if (Selector != null)
                upids.Add(selectorUpid);
            foreach (string modifierUpid in modifierUpids)
                upids.Add(modifierUpid);

            desc.upids = upids.ToArray();

            return desc;
        }

        public bool ActorCompatible(GameActor actor)
        {
            if (actor == null)
                return true;
            if (Sensor != null && !Sensor.ActorCompatible(actor))
                return false;
            if (Selector != null && !Selector.ActorCompatible(actor))
                return false;
            if (Actuator != null && !Actuator.ActorCompatible(actor))
                return false;
            for (int i = 0; i < Filters.Count; ++i)
                if (!Filters[i].ActorCompatible(actor))
                    return false;
            for (int i = 0; i < Modifiers.Count; ++i)
                if (!Modifiers[i].ActorCompatible(actor))
                    return false;
            return true;
        }

        public bool HasFilter(string upid)
        {
            foreach (Filter filter in Filters)
            {
                if (filter.upid == upid)
                    return true;
            }
            return false;
        }

        public bool HasModifier(string upid)
        {
            foreach (Modifier modifier in Modifiers)
            {
                if (modifier.upid == upid)
                    return true;
            }
            return false;
        }

        public T GetModifier<T>(string upid) where T : Modifier
        {
            foreach (Modifier modifier in Modifiers)
            {
                if (modifier.upid == upid)
                {
                    return modifier as T;
                }
            }
            return default(T);
        }

        public int GetModifierCount(string upid)
        {
            int count = 0;
            foreach (Modifier modifier in Modifiers)
            {
                if (modifier.upid == upid)
                    count += 1;
            }
            return count;
        }

        /// <summary>
        /// Returns the index of the specified modifier.
        /// Returns -1 if not found.
        /// </summary>
        /// <param name="upid"></param>
        /// <returns></returns>
        public int GetModifierIndex(string upid)
        {
            int index = -1;
            for (int i = 0; i < Modifiers.Count; i++)
            {
                if (Modifiers[i].upid == upid)
                {
                    index = i;
                    break;
                }
            }
            return index;
        }

        public Modifier GetModifierByType(Type modType)
        {
            foreach (Modifier modifier in Modifiers)
            {
                if (modifier.GetType() == modType)
                    return modifier;
            }
            return null;
        }

        List<Modifier> GetModifiersByType_list = new List<Modifier>();
        public List<Modifier> GetModifiersByType(Type modType)
        {
            GetModifiersByType_list.Clear();
            foreach (Modifier modifier in Modifiers)
            {
                if (modifier.GetType() == modType)
                    GetModifiersByType_list.Add(modifier);
            }
            return GetModifiersByType_list;
        }

        public int GetModifierCountByType(Type modType)
        {
            int count = 0;
            foreach (Modifier modifier in Modifiers)
            {
                if (modifier.GetType() == modType)
                    count += 1;
            }
            return count;
        }

        /// <summary>
        /// Is there a filter of this type in this reflex?
        /// </summary>
        /// <param name="upid"></param>
        /// <returns></returns>
        public bool FilterExists(string upid)
        {
            for (int i = 0; i < Filters.Count; i++)
            {
                if (Filters[i].upid == upid)
                {
                    return true;
                }
            }
            return false;
        }

        public int GetFilterCount(string upid)
        {
            int count = 0;
            foreach (Filter filter in Filters)
            {
                if (filter.upid == upid)
                    count += 1;
            }
            return count;
        }

        public int GetFilterCountByType(Type filType)
        {
            int count = 0;
            foreach (Filter filter in Filters)
            {
                if (filter.GetType() == filType)
                    count += 1;
            }
            return count;
        }

        public Filter GetFilterByType(Type type)
        {
            foreach (Filter filter in Filters)
            {
                if (filter.GetType() == type)
                    return filter;
            }
            return null;
        }

        public int GetNonHiddenDefaultFilterCount()
        {
            int result = 0;
            foreach (Filter filter in Filters)
            {
                if (!filter.hiddenDefault)
                {
                    result++;
                }
            }
            return result;
        }

        /// <summary>
        /// Returns true if the given upid exists anywhere in the reflex.
        /// </summary>
        /// <param name="upid"></param>
        /// <returns></returns>
        public bool HasTile(string upid)
        {
            // sensor
            if (sensorUpid == upid)
                return true;

            // filters
            for (int i = 0; i < Filters.Count; i++)
            {
                if (Filters[i].upid == upid)
                {
                    return true;
                }
            }

            // actuator
            if (actuatorUpid == upid)
                return true;

            // selector
            if (selectorUpid == upid)
                return true;

            // modifers
            for (int i = 0; i < Modifiers.Count; i++)
            {
                if (Modifiers[i].upid == upid)
                {
                    return true;
                }
            }

            return false;
        }   // end of HasTile()

        public static ReflexData DeepCopy(ReflexData srcData)
        {
            ReflexData dstData = new ReflexData(0);
            
            dstData.sensorUpid = srcData.sensorUpid;
            dstData.actuatorUpid = srcData.actuatorUpid;
            dstData.selectorUpid = srcData.selectorUpid;
            dstData.filterUpids = srcData.filterUpids;
            dstData.modifierUpids = srcData.modifierUpids;

            dstData.ParamInt = srcData.ParamInt;
            dstData.ParamFloat = srcData.ParamFloat;

            dstData.MaterialType = srcData.MaterialType;
            dstData.WaterType = srcData.WaterType;
            dstData.sayMode = srcData.sayMode;
            dstData.sayJustification = srcData.sayJustification;
            dstData._sayString = srcData._sayString;
            dstData._sayStrings = new List<string>(srcData._sayStrings);
            dstData.LocalizedSayStringDict = srcData.LocalizedSayStringDict;
            dstData.OriginalSayString = srcData.OriginalSayString;
            dstData.LocalizedSayString = srcData.LocalizedSayString;
            dstData.saidMode = srcData.saidMode;
            dstData.saidJustification = srcData.saidJustification;
            dstData._saidString = srcData._saidString;
            dstData._saidStrings = new List<string>(srcData._saidStrings);
            dstData.LocalizedSaidStringDict = srcData.LocalizedSaidStringDict;
            dstData.OriginalSaidString = srcData.OriginalSaidString;
            dstData.LocalizedSaidString = srcData.LocalizedSaidString;
            dstData.Indentation = srcData.Indentation;
            dstData.ReScaleEnabled = srcData.ReScaleEnabled;
            dstData.ReScale = srcData.ReScale;
            dstData.HoldDistance = srcData.HoldDistance;
            dstData.MaxHitpoints = srcData.MaxHitpoints;
            dstData.MoveSpeedTileModifier = srcData.MoveSpeedTileModifier;
            dstData.TurnSpeedTileModifier = srcData.TurnSpeedTileModifier;
            dstData.WorldLightChangeEnabled = srcData.WorldLightChangeEnabled;
            dstData.WorldLightChangeIndex = srcData.WorldLightChangeIndex;
            dstData.WorldSkyChangeEnabled = srcData.WorldSkyChangeEnabled;
            dstData.WorldSkyChangeIndex = srcData.WorldSkyChangeIndex;
            dstData.SetWaterTypeIndex = srcData.SetWaterTypeIndex;

            if (srcData.microbitPatterns == null)
            {
                dstData.microbitPatterns = null;
            }
            else
            {
                if (dstData.microbitPatterns == null)
                {
                    dstData.microbitPatterns = new List<MicroBitPattern>();
                    foreach (MicroBitPattern pattern in srcData.microbitPatterns)
                    {
                        dstData.microbitPatterns.Add(pattern.Clone() as MicroBitPattern);
                    }
                }
            }

            return dstData;
        }   // end of DeepCopy()

        public bool IsMovement()
        {
            if (!(Actuator is MovementActuator))
                return false;

            MovementActuator moveAct = Actuator as MovementActuator;

            return true;
        }

        public bool IsShoot()
        {
            if (!(Actuator is VerbActuator))
                return false;

            VerbActuator verbAct = Actuator as VerbActuator;

            return (verbAct.Verb == GameThing.Verbs.Shoot || verbAct.Verb == GameThing.Verbs.Shoot2 || verbAct.Verb == GameThing.Verbs.Launch);
        }

        internal void CompactModifiers()
        {
            for (int i = 0; i < Modifiers.Count; ++i)
            {
                if (Modifiers[i] == null)
                {
                    Modifiers.RemoveAt(i);
                    i -= 1;
                }
            }
        }
    }


    /// <summary>
    /// This represents a single part of many that make up a task to accomplish
    /// It is called a reflex as it represents a sub-part of a greater behavior that the task represents
    /// All reflexes are considered to be run in parrallel
    /// </summary>
    public class Reflex : ArbitraryComparable
    {

#if DEBUG
        /// <summary>
        /// Makes finding/reading reflexes in the debugger easier.
        /// </summary>
        [XmlIgnore]
        public string AAADebugString
        {
            get
            {
                string name = null;

                name = Indentation.ToString() + " : ";

                if (data.Sensor != null)
                    name += data.Sensor.label + " ";
                else
                    name += "always ";

                for (int i = 0; i < data.Filters.Count; i++)
                {
                    name += data.Filters[i].label + " ";
                }

                if (data.Actuator != null)
                    name += data.Actuator.label + " ";

                if (data.Selector != null)
                    name += data.Selector.label + " ";

                for (int i = 0; i < data.Modifiers.Count; i++)
                {
                    name += data.Modifiers[i].label + " ";
                }

                name += UniqueNum.ToString();

                return name;
            }
        }
#endif


        private ReflexData data = new ReflexData();

        [XmlIgnore]
        public bool leftMouseButtonPresent;

        [XmlIgnore]
        public bool rightMouseButtonPresent;

        [XmlIgnore]
        public ReflexData Data
        {
            set { data = value; }
            get { return data; }
        }

        public string sensorUpid
        {
            get { return data.sensorUpid; }
            set { data.sensorUpid = value; }
        }
        public string selectorUpid
        {
            get { return data.selectorUpid; }
            set { data.selectorUpid = value; }
        }
        public string actuatorUpid
        {
            get { return data.actuatorUpid; }
            set { data.actuatorUpid = value; }
        }
        public int ParamInt
        {
            get { return data.ParamInt; }
            set { data.ParamInt = value; }
        }
        public float ParamFloat
        {
            get { return data.ParamFloat; }
            set { data.ParamFloat = value; }
        }
        public int MaterialType
        {
            get { return data.MaterialType; }
            set { data.MaterialType = value; }
        }
        public int WaterType
        {
            get { return data.WaterType; }
            set { data.WaterType = value; }
        }
        public int Indentation
        {
            get { return data.Indentation; }
            set 
            {
                if (value != data.Indentation)
                {
                    data.Indentation = value;
                    // If we've changed the indentation level, we need to 
                    // call TaskFixup() which will be sure the parent reflexes
                    // are set correctly for any indented reflex.
                    TaskFixup();
                }
            }
        }
        public bool ReScaleEnabled
        {
            get { return data.ReScaleEnabled; }
            set { data.ReScaleEnabled = value; }
        }
        public float ReScale
        {
            get { return data.ReScale; }
            set { data.ReScale = value; }
        }
        public float HoldDistance
        {
            get { return data.HoldDistance; }
            set { data.HoldDistance = value; }
        }
        public int MaxHipoints
        {
            get { return data.MaxHitpoints; }
            set { data.MaxHitpoints = value; }
        }
        public float MoveSpeedTileModifier
        {
            get { return data.MoveSpeedTileModifier; }
            set { data.MoveSpeedTileModifier = value; }
        }
        public float TurnSpeedTileModifier
        {
            get { return data.TurnSpeedTileModifier; }
            set { data.TurnSpeedTileModifier = value; }
        }
        public bool WorldLightChangeEnabled
        {
            get { return data.WorldLightChangeEnabled; }
            set { data.WorldLightChangeEnabled = value; }
        }

        public int WorldLightChangeIndex
        {
            get { return data.WorldLightChangeIndex; }
            set { data.WorldLightChangeIndex = value; }
        }
        public bool WorldSkyChangeEnabled
        {
            get { return data.WorldSkyChangeEnabled; }
            set { data.WorldSkyChangeEnabled = value; }
        }

        public int WorldSkyChangeIndex
        {
            get { return data.WorldSkyChangeIndex; }
            set { data.WorldSkyChangeIndex = value; }
        }

        public int SetWaterTypeIndex
        {
            get { return data.SetWaterTypeIndex; }
            set { data.SetWaterTypeIndex = value; }
        }

        [XmlArray]
        [XmlArrayItem(Type = typeof(string), ElementName = "upid")]
        public string[] filterUpids
        {
            get { return data.filterUpids; }
            set { data.filterUpids = value; }
        }
        [XmlArray]
        [XmlArrayItem(Type = typeof(string), ElementName = "upid")]
        public string[] modifierUpids
        {
            get { return data.modifierUpids; }
            set { data.modifierUpids = value; }
        }

        public string SayString
        {
            get { return data.sayString; }
            set { data.sayString = value; }
        }

        public XmlSerializableDictionary<string, string> LocalizedSayStringDict
        {
            get { return data.LocalizedSayStringDict; }
            set { data.LocalizedSayStringDict = value; }
        }

        public int SayMode
        {
            get { return data.sayMode; }
            set { data.sayMode = value; }
        }

        public TextHelper.Justification SayJustification
        {
            get { return data.sayJustification; }
            set { data.sayJustification = value; }
        }

        public string SaidString
        {
            get { return data.saidString; }
            set { data.saidString = value; }
        }

        public XmlSerializableDictionary<string, string> LocalizedSaidStringDict
        {
            get { return data.LocalizedSaidStringDict; }
            set { data.LocalizedSaidStringDict = value; }
        }

        public int SaidMode
        {
            get { return data.saidMode; }
            set { data.saidMode = value; }
        }

        public TextHelper.Justification SaidJustification
        {
            get { return data.saidJustification; }
            set { data.saidJustification = value; }
        }

        [XmlIgnore]
        public List<string> SayStrings
        {
            get { return data.sayStrings; }
        }

        [XmlIgnore]
        public List<string> SaidStrings
        {
            get { return data.saidStrings; }
        }

        [XmlArray]
        [XmlArrayItem(typeof(MicroBitPattern))]
        public List<MicroBitPattern> MicrobitPatterns
        {
            get { return data.microbitPatterns; }
            set { data.microbitPatterns = value; }
        }

        protected Sensor sensor
        {
            get { return data.Sensor; }
            set { data.Sensor = value; }
        }

        protected Selector selector
        {
            get { return data.Selector; }
            set { data.Selector = value; }
        }

        protected Actuator actuator
        {
            get { return data.Actuator; }
            set { data.Actuator = value; }
        }

        protected List<Filter> rawfilters
        {
            get { return data.Filters; }
            set { data.Filters = value; RebuildProcessFilters();  }
        }

        protected List<Modifier> modifiers
        {
            get { return data.Modifiers; }
            set { data.Modifiers = value; }
        }

        protected List<Filter> processFilters = new List<Filter>();

        protected Selector selectorActive;
        protected Selector selectorHidden;

        protected Task task;


        [XmlIgnore]
        public SensorTargetSet targetSet = new SensorTargetSet();

        [XmlIgnore]
        public bool actedOn;    // set to true if any effector generated by this reflex was acted on.

        [XmlIgnore]
        public bool hasMeFilter;    // Does this reflex have a "me" filter?

        [XmlIgnore]
        public bool hasDeadFilter;      // Does this reflex have a "dead" filter?

        [XmlIgnore]
        public bool hasSquashedFilter;  // Does this reflex have a "squashed" filter?

        [XmlIgnore]
        public bool hasMissileFilter;   // Does this reflex have a "missile" filter?

        [XmlIgnore]
        public bool hasGUIButtonFilter;   // Does this reflex have a "GUI button" filter?

        [XmlIgnore]
        public bool hasClassificationFitler;    // Does this reflex have a classification filter?  (is is looking for an actor)

        [XmlIgnore]
        protected Vector3? mousePosition = null;       // Mouse position in world coords.

        [XmlIgnore]
        protected GameActor mouseActor = null;         // Actor clicked on my mouse.

        [XmlIgnore]
        protected Vector3? touchPosition = null;       // Touch position in world coords.

        [XmlIgnore]
        protected GameActor touchActor = null;         // Actor touched by a gesture.

        /// <summary>
        /// Mouse position in world coords.  Note that this
        /// is nullable so will be null if not valid.
        /// </summary>
        [XmlIgnore]
        public Vector3? MousePosition
        {
            get { return mousePosition; }
            set { mousePosition = value; }
        }

        /// <summary>
        /// Actor clicked on by mouse.
        /// </summary>
        [XmlIgnore]
        public GameActor MouseActor
        {
            get { return mouseActor; }
            set { mouseActor = value; }
        }

        /// <summary>
        /// Touch position in world coords.  Note that this
        /// is nullable so will be null if not valid.
        /// </summary>
        [XmlIgnore]
        public Vector3? TouchPosition
        {
            get { return touchPosition; }
            set { touchPosition = value; }
        }

        /// <summary>
        /// Actor touched by a gesture.
        /// </summary>
        [XmlIgnore]
        public GameActor TouchActor
        {
            get { return touchActor; }
            set { touchActor = value; }
        }

        public Reflex()
        {
        }

        public Reflex(Task parent)
        {
            this.task = parent;
        }

        [XmlIgnore]
        public Task Task
        {
            get { return this.task; }
            set { this.task = value; }
        }

        /// <summary>
        /// Parent used for indented reflexes.
        /// </summary>
        [XmlIgnore]
        public Reflex Parent;


        public ReflexData Copy()
        {
            ReflexData clip = new ReflexData();

            if (sensor != CardSpace.Cards.NullSensor)
                clip.Sensor = sensor;
            else
                clip.Sensor = null;

            if (actuator != CardSpace.Cards.NullActuator)
                clip.Actuator = actuator;
            else
                clip.Actuator = null;

            if (selector != CardSpace.Cards.NullSelector)
                clip.Selector = selector;
            else
                clip.Selector = null;

            for (int i = 0; i < rawfilters.Count; ++i)
            {
                Filter filter = rawfilters[i];
                if (filter != null && filter != CardSpace.Cards.NullFilter)
                    clip.Filters.Add(filter);
            }
            for (int i = 0; i < modifiers.Count; ++i)
            {
                Modifier modifier = modifiers[i];
                if (modifier != null && modifier != CardSpace.Cards.NullModifier)
                    clip.Modifiers.Add(modifier);
            }
            
            clip.MaterialType = MaterialType;
            clip.WaterType = WaterType;

            clip.sayString = SayString;
            clip.sayMode = SayMode;
            clip.saidString = SaidString;
            clip.saidMode = SaidMode;
            clip.Indentation = Indentation;

            clip.LocalizedSayStringDict = Data.LocalizedSayStringDict;
            clip.OriginalSayString = Data.OriginalSayString;
            clip.LocalizedSayString = Data.LocalizedSayString;
            clip.LocalizedSaidStringDict = Data.LocalizedSaidStringDict;
            clip.OriginalSaidString = Data.OriginalSaidString;
            clip.LocalizedSaidString = Data.LocalizedSaidString;

            clip.ParamInt = Data.ParamInt;
            clip.ParamFloat = Data.ParamFloat;

            clip.ReScaleEnabled = Data.ReScaleEnabled;
            clip.ReScale = Data.ReScale;
            clip.HoldDistance = Data.HoldDistance;
            clip.MaxHitpoints = Data.MaxHitpoints;
            clip.MoveSpeedTileModifier = Data.MoveSpeedTileModifier;
            clip.TurnSpeedTileModifier = Data.TurnSpeedTileModifier;
            clip.WorldLightChangeEnabled = Data.WorldLightChangeEnabled;
            clip.WorldLightChangeIndex = Data.WorldLightChangeIndex;
            clip.WorldSkyChangeEnabled = Data.WorldSkyChangeEnabled;
            clip.WorldSkyChangeIndex = Data.WorldSkyChangeIndex;
            clip.SetWaterTypeIndex = Data.SetWaterTypeIndex;

            if (Data.microbitPatterns == null)
            {
                clip.microbitPatterns = null;
            }
            else
            {
                if (clip.microbitPatterns == null)
                {
                    clip.microbitPatterns = new List<MicroBitPattern>();
                    foreach (MicroBitPattern pattern in Data.microbitPatterns)
                    {
                        clip.microbitPatterns.Add(pattern.Clone() as MicroBitPattern);
                    }
                }
            }

            return clip;
        }

        public void Paste(ReflexData clip)
        {
            if (clip.Sensor != null && clip.Sensor.ActorCompatible(task.Brain.GameActor))
            {
                data.Sensor = clip.Sensor.Clone() as Sensor;
            }
            else
            {
                data.Sensor = null;
            }

            if (clip.Actuator != null && clip.Actuator.ActorCompatible(task.Brain.GameActor))
            {
                // Need to clone theActuator, not copy it.  This is because some actuators contain
                // state which changes during reflex evaluation.  The particular bug in question was
                // 2 reflexes both setting score values with a once tile.
                //  WHEN DO SetScore Red Random 5Points Once
                //  WHEN DO SetScore Green Random 5Points Once
                // If the second line was created via copy/paste then they would share an actuator
                // which caused the second line to act like the Once tile isn't there.
                //
                // I'm not sure if it's needed but I'm going to update the other tiles to do the same.
                data.Actuator = clip.Actuator.Clone() as Actuator;
            }
            else
            {
                data.Actuator = null;
            }

            if (clip.Selector != null && clip.Selector.ActorCompatible(task.Brain.GameActor))
            {
                data.Selector = clip.Selector.Clone() as Selector;
            }
            else
            {
                data.Selector = null;
            }

            data.Filters.Clear();
            for (int i = 0; i < clip.Filters.Count; ++i)
            {
                //this doesn't fix it, but at least it keeps it from crashing
                //FIXME: figure out where this null reference is being set/added and fix it there
                //Steps to repro: Add a few filters and then hit delete when on the plus (not on a specific tile)
                if (clip.Filters[i] == null)
                {
                    //remove the bad entry and continue on...
                    clip.Filters.RemoveAt(i--);
                    continue;
                }

                if (clip.Filters[i].ActorCompatible(task.Brain.GameActor))
                {
                    data.Filters.Add(clip.Filters[i].Clone() as Filter);
                }
            }

            data.Modifiers.Clear();
            clip.CompactModifiers();
            for (int i = 0; i < clip.Modifiers.Count; ++i)
            {
                if (clip.Modifiers[i].ActorCompatible(task.Brain.GameActor))
                {
                    // If we're inlining, we need to verify that the page # we're pasting is valid.
                    // If it's not, just skip over it.
                    // TODO (****) With this here, is the test in ReflexCard redundant?
                    if (data.actuatorUpid == "actuator.inlinetask")
                    {
                        Brain brain = Task.Brain;
                        int curTask = brain.ActiveTaskId;
                        TaskModifier tm = clip.Modifiers[i] as TaskModifier;
                        if(tm != null)
                        {
                            int targetTask = (int)tm.taskid;

                            // Start with array of false for each task.
                            bool[] touched = new bool[Brain.kCountDefaultTasks];
                            for (int t = 0; t < Brain.kCountDefaultTasks; t++)
                            {
                                touched[t] = false;
                            }

                            if (!ReflexCard.IsValidInline(brain, curTask, targetTask, touched))
                            {
                                // Not valid so lets skip it.
                                continue;
                            }
                        }
                    }
                    data.Modifiers.Add(clip.Modifiers[i].Clone() as Modifier);
                }
            }

            data.ParamInt = clip.ParamInt;
            data.ParamFloat = clip.ParamFloat;

            data.MaterialType = clip.MaterialType;
            data.WaterType = clip.WaterType;

            // Copy info related to "say" verb.
            data.sayLine = clip.sayLine;
            data.sayMode = clip.sayMode;
            data.sayString = clip.sayString;
            data.saidMode = clip.saidMode;
            data.saidString = clip.saidString;
            data.Indentation = clip.Indentation;
            data.ReScaleEnabled = clip.ReScaleEnabled;
            data.ReScale = clip.ReScale;
            data.HoldDistance = clip.HoldDistance;
            data.MaxHitpoints = clip.MaxHitpoints;
            data.MoveSpeedTileModifier = clip.MoveSpeedTileModifier;
            data.TurnSpeedTileModifier = clip.TurnSpeedTileModifier;

            data.WorldLightChangeEnabled = clip.WorldLightChangeEnabled;
            data.WorldLightChangeIndex = clip.WorldLightChangeIndex;
            data.WorldSkyChangeEnabled = clip.WorldSkyChangeEnabled;
            data.WorldSkyChangeIndex = clip.WorldSkyChangeIndex;
            data.SetWaterTypeIndex = clip.SetWaterTypeIndex;
            
            // Deep copy needed since we may paste multiple times.
            // Could probably remove the deep copy for the Copy command.
            if (clip.microbitPatterns == null)
            {
                data.microbitPatterns = null;
            }
            else
            {
                data.microbitPatterns = new List<MicroBitPattern>();
                foreach (MicroBitPattern pattern in clip.microbitPatterns)
                {
                    data.microbitPatterns.Add(pattern.Clone() as MicroBitPattern);
                }
            }
            
            RebuildProcessFilters();
            TaskFixup();
        }

        /// <summary>
        /// Replace one tile with another.
        /// </summary>
        /// <param name="find">The exisitng tile.</param>
        /// <param name="replace">The replacement tile.</param>
        /// <param name="cardType"></param>
        /// <param name="cardIndex">Index of tile.  Needed since there may be mnore than one instance of some tiles.</param>
        public void Replace(ProgrammingElement find, ProgrammingElement replace, CardSpace.CardType cardType, int cardIndex)
        {
            ReflexData clip = this.Copy();

            if ((cardType & CardSpace.CardType.Sensor) == CardSpace.CardType.Sensor)
            {
                if (replace != null)
                {
                    clip.Sensor = replace as Sensor;
                }
                else
                {
                    clip.Sensor = null;
                }
            }

            if ((cardType & CardSpace.CardType.Selector) == CardSpace.CardType.Selector)
            {
                if (replace is Selector)
                {
                    clip.Selector = replace as Selector;
                    cardType = CardSpace.CardType.Selector;
                }
                else if (replace is Modifier)
                {
                    cardType = CardSpace.CardType.Modifier;
                }
                else
                {
                    clip.Selector = null;
                }
            }

            if ((cardType & CardSpace.CardType.Actuator) == CardSpace.CardType.Actuator)
            {
                if (replace is Actuator)
                {
                    clip.Actuator = replace as Actuator;
                }
                else
                {
                    clip.Actuator = null;
                }
            }

            if ((cardType & CardSpace.CardType.Filter) == CardSpace.CardType.Filter)
            {
                int indexFilter = cardIndex - 2;

                if (find == null || find is NullFilter)
                {
                    // Adding a new filter.
                    clip.Filters.Add(replace as Filter);
                }
                else if (replace == null)
                {
                    // Deleting a filter.
                    clip.Filters.RemoveAt(indexFilter);
                }
                else
                {
                    // Must be replacing
                    clip.Filters[indexFilter] = replace as Filter;
                }
            }

            if ((cardType & CardSpace.CardType.Modifier) == CardSpace.CardType.Modifier)
            {
                cardType = CardSpace.CardType.Modifier;

                int indexModifier = clip.Modifiers.IndexOf(find as Modifier);
                if (indexModifier >= 0)
                {
                    if (clip.Modifiers[indexModifier] != replace)
                    {
                        if (replace != null)
                        {
                            clip.Modifiers[indexModifier] = replace as Modifier;
                        }
                        else
                        {
                            clip.Modifiers.RemoveAt(indexModifier);
                        }
                    }
                }
                else
                {
                    // not found by exact match, check for upid match
                    bool found = false;
                    for (indexModifier = 0; indexModifier < this.modifiers.Count; indexModifier++)
                    {
                        Modifier modifier = clip.Modifiers[indexModifier] as Modifier;
                        if (modifier.upid == find.upid)
                        {
                            if (replace != null)
                            {
                                clip.Modifiers[indexModifier] = replace as Modifier;
                                found = true;
                            }
                            else
                            {
                                clip.Modifiers.RemoveAt(indexModifier);
                            }
                            break;
                        }
                    }
                    if (!found && replace != null)
                    {
                        clip.Modifiers.Add(replace as Modifier);
                    }
                }
            }

            this.Paste(clip);
        }

        /// <summary>
        /// This is called to have the reflex reset its specific componenents
        /// It should not reset the actuators as they are shared among all
        /// the reflexes of the owning task
        /// </summary>
        public void Reset()
        {
            targetSet.Clear();

            // Clear the mouse targets.
            MousePosition = null;
            MouseActor = null;

            // If this reflex has a mouseSensor tell MouseInput to 
            // ignore inputs until the buttons have been released
            // to prevent clicks from carrying over between tasks.
            if (Sensor is MouseSensor)
            {
                LowLevelMouseInput.Left.IgnoreUntilReleased = true;
                LowLevelMouseInput.Right.IgnoreUntilReleased = true;
            }

            // Check if we have a "me", "dead", "squashed", or "missile" filters.
            hasMeFilter = false;
            hasDeadFilter = false;
            hasMissileFilter = false;
            hasGUIButtonFilter = false;
            hasClassificationFitler = false;
            for (int i = 0; i < Filters.Count; i++)
            {
                if (Filters[i] is MeFilter)
                {
                    hasMeFilter = true;
                    break;
                }
                else if (Filters[i] is DeadFilter)
                {
                    hasDeadFilter = true;
                    break;
                }
                else if (Filters[i] is SquashedFilter)
                {
                    hasSquashedFilter = true;
                    break;
                }
                else if (Filters[i] is GUIButtonFilter)
                {
                    hasGUIButtonFilter = true;
                    break;
                }
                else if (Filters[i] is ClassificationFilter)
                {
                    ClassificationFilter cf = Filters[i] as ClassificationFilter;
                    if (cf.classification.name == "missile")
                    {
                        hasMissileFilter = true;
                        break;
                    }
                    hasClassificationFitler = true;
                }
            }

            // This will throw out a lot of stuff and re-allocate it. At runtime, it
            // amounts to a lot of rebuilding the same thing. Would be nice if we
            // only did this during edit time, when there's a chance that the before
            // and after rebuild might be different.
            RebuildProcessFilters();

            if (sensor != null)
            {
                sensor.Reset(this);
            }

            if (actuator != null)
            {
                actuator.Reset(this);
            }

            for (int indexFilter = 0; indexFilter < this.rawfilters.Count; indexFilter++)
            {
                Filter filter = this.rawfilters[indexFilter] as Filter;
                filter.Reset(this);
            }
            for (int indexFilter = 0; indexFilter < this.processFilters.Count; indexFilter++)
            {
                Filter filter = this.processFilters[indexFilter] as Filter;
                filter.Reset(this);
            }

            if (this.selector != null)
            {
                this.selector.Reset(this);
            }
            else if (this.selectorActive != null)
            {
                this.selectorActive.Reset(this);
            }

            for (int indexModifier = 0; indexModifier < this.modifiers.Count; indexModifier++)
            {
                Modifier modifier = this.modifiers[indexModifier] as Modifier;
                modifier.Reset(this);
            }

            leftMouseButtonPresent = false;
            rightMouseButtonPresent = false;

            MouseFilter mouseButtonFilter = data.GetFilterByType(typeof(MouseFilter)) as MouseFilter;

            if (mouseButtonFilter != null)
            {
                switch (mouseButtonFilter.type)
                {
                    case MouseFilterType.LeftButton:
                        leftMouseButtonPresent = true;
                        break;

                    case MouseFilterType.RightButton:
                        rightMouseButtonPresent = true;
                        break;
                }
            }
        }

        public void Update(GameActor gameActor, int priority)
        {
            // movement reflexes are always considered acted on so that their movement
            // actuators will always update.
            actedOn = this.IsMovement;

            // Clear the mouse targets EXCEPT in the case of movement 
            // where we want the actor or position to persist.
            if (!IsMovement)
            {
                MouseActor = null;
                MousePosition = null;
            }

            targetSet.Clear();

            if (this.sensor != null)
            {
                this.sensor.ComposeSensorTargetSet(gameActor, this);
            }
            else
            {
                CardSpace.Cards.NullSensor.ComposeSensorTargetSet(gameActor, this);
            }

            CreateActionSet(gameActor, priority);
        }   // end of Update()

        public void CreateActionSet(GameActor gameActor, int priority)
        {
            ActionSet actionSet = null;
            if (targetSet.AnyAction && this.selectorActive != null && !(this.selectorActive is NullSelector))
            {
                actionSet = this.selectorActive.ComposeActionSet(this, gameActor);
                Debug.Assert(actionSet != null);
                actionSet.priority = priority;
            }
            if (actionSet != null && this.actuator != null)
            {
                this.actuator.AttachActionSet(actionSet);
            }
        }   // endof CreateActionSet()

        public void Used(bool newUse)
        {
            if (this.selectorActive != null)
            {
                this.selectorActive.Used(newUse);
            }
        }
        [XmlIgnore]
        public Sensor Sensor
        {
            get { return sensor; }
        }
        [XmlIgnore]
        public List<Filter> RawFilters
        {
            get { return rawfilters; }
        }
        [XmlIgnore]
        public List<Filter> Filters
        {
            get { return processFilters; }
        }
        [XmlIgnore]
        public Selector Selector
        {
            get { return selector; }
        }
        [XmlIgnore]
        public List<Modifier> Modifiers
        {
            get { return modifiers; }
        }
        [XmlIgnore]
        public Actuator Actuator
        {
            get { return actuator; }
        }

        [XmlIgnore]
        public ModifierParams ModifierParams
        {
            get { return data.modifierParams; }
        }
        
        protected void FillFilters(int FillFilterCount)
        {
            if (rawfilters.Count < FillFilterCount)
            {
                for (int iNullFilters = rawfilters.Count; iNullFilters < FillFilterCount; iNullFilters++)
                {
                    Filter filter = CardSpace.Cards.NullFilter;
                    rawfilters.Add(filter);
                }
            }
        }
        protected void FillModifiers(int FillModifierCount)
        {
            if (modifiers.Count < FillModifierCount)
            {
                for (int iNullModifiers = modifiers.Count; iNullModifiers < FillModifierCount; iNullModifiers++)
                {
                    Modifier modifier = CardSpace.Cards.NullModifier;
                    modifiers.Add(modifier);
                }
            }
        }
        protected void AlignFiltersLeft()
        {
            // remove nulls from filters first
            // they will get added back to the end
            for (int iFilter = 0; iFilter < rawfilters.Count; iFilter++)
            {
                Filter filter = rawfilters[iFilter] as Filter;
                if (filter is NullFilter)
                {
                    rawfilters.RemoveAt(iFilter);
                    iFilter--;
                }
            }
        }
        protected void AlignModifiersLeft()
        {
            // remove nulls from modifiers first
            // they will get added back to the end
            for (int iModifier = 0; iModifier < modifiers.Count; iModifier++)
            {
                Modifier modifier = modifiers[iModifier] as Modifier;
                if (modifier is NullModifier)
                {
                    modifiers.RemoveAt(iModifier);
                    iModifier--;
                }
            }
        }

        public void Fill(int FillFilterCount, int FillModifierCount)
        {
            /*
            // make sure spots are filled at least with nulls
            if (sensor == null)
            {
                sensor = new NullSensor();
            }
            FillFilters(FillFilterCount);
            if (selector == null)
            {
                selector = new NullSelector();
            }

            FillModifiers(FillModifierCount);

            if (actuator == null)
            {
                actuator = new NullActuator();
            }
             */
        }


        // Used as a local variable in several methods here.
        private static List<ProgrammingElement> _scratchSelectorPieces;
        private static List<ProgrammingElement> ScratchSelectorPieces
        {
            get { return _scratchSelectorPieces ?? (_scratchSelectorPieces = new List<ProgrammingElement>()); }
        }

        protected Selector FindCompatibleHiddenSelector()
        {
            if (Actuator == null)
                return null;

            CardSpace.Cards.Pieces(CardSpace.CardType.Selector, ScratchSelectorPieces);
            Selector compatibleSelector = null;

            if (Sensor != null && Sensor.IsUserControlled)
            {
                // User input provides a direction, so use a selector that will apply the supplied direction.
                compatibleSelector = CardSpace.Cards.GetSelector(Actuator.gamepadDefaultSelectorUpid);
            }
            else
            {
                data.modifierParams.Clear();

                for (int i = 0; i < Modifiers.Count; ++i)
                {
                    Modifiers[i].GatherParams(data.modifierParams);
                }

                if (data.modifierParams.HasDirection)
                {
                    // If a modifier provides a direction, so use a selector that will apply the supplied direction.
                    compatibleSelector = CardSpace.Cards.GetSelector(Actuator.gamepadDefaultSelectorUpid);
                }
                else
                {
                    // If no directional inputs are supplied, use a selector that will provide one.
                    compatibleSelector = CardSpace.Cards.GetSelector(Actuator.autoDefaultSelectorUpid);
                }
            }

            if (compatibleSelector != null)
            {
                if (compatibleSelector.ReflexCompatible(this, this.Selector, false))
                {
                    selectorHidden = compatibleSelector.Clone() as Selector;
                    return selectorHidden;
                }
                else
                {
                    compatibleSelector = null;
                }
            }

            // Search for a compatible selector for use as default.

            // Search the selectors and remember the first compatible selector but check if current hidden is in the set
            for (int indexSelector = 0; indexSelector < ScratchSelectorPieces.Count; indexSelector++)
            {
                Selector selector = ScratchSelectorPieces[indexSelector] as Selector;

                if (selector.ReflexCompatible(this, this.Selector, false))
                {
                    if (compatibleSelector == null)
                    {
                        compatibleSelector = selector;
                        if (this.selectorHidden == null)
                        {
                            break; // stop searching
                        }
                    }
                    if (this.selectorHidden != null)
                    {
                        if (this.selectorHidden.upid == selector.upid)
                        {
                            compatibleSelector = selector;
                            break; // stop searching
                        }
                    }
                }
            }

            if (compatibleSelector == null)
            {
                this.selectorHidden = null;
            }
            else if (this.selectorHidden != null && this.selectorHidden.upid == compatibleSelector.upid)
            {
                // no change, the selectorHidden is still valid
            }
            else
            {
                this.selectorHidden = CardSpace.Cards.GetSelector(compatibleSelector.upid) as Selector;
            }

            return this.selectorHidden;
        }

        /// <summary>
        /// WARNING This comment is a total guess but it's better than what the author provided.
        /// This function appears to clean up the reflex by replacing any elements which have a
        /// Null upid value with actual null values and then ensuring that the filter and 
        /// modifier lists are all nicely aligned.  It then returns a bool telling you if the 
        /// reflex is empty.  Why this is called "Chill" I have no clue.  Looking through SD logs
        /// it was added back when the row handles were first added.
        /// </summary>
        /// <returns></returns>
        public bool Chill()
        {
            if (sensor != null && sensor.upid == ProgrammingElement.upidNull)
            {
                sensor = null;
            }
            AlignFiltersLeft();
            if ((selector != null && selector is NullSelector) || selector == null)
            {
                this.selectorActive = FindCompatibleHiddenSelector();

            }
            else
            {
                this.selectorActive = selector;
            }

            AlignModifiersLeft();
            if (actuator != null && actuator.upid == ProgrammingElement.upidNull)
            {
                actuator = null;
            }
            return  (sensor == null &&
                    rawfilters.Count == 0 &&
                    selector == null && 
                    modifiers.Count == 0 &&
                    actuator == null);
        }

        /// <summary>
        /// Hack to transform an old-style color modifier into a newer one.
        /// </summary>
        /// <param name="m"></param>
        /// <returns>New modifier to replace existing one or existing one if no change needed.</returns>
        private Modifier ScorebucketHack(Modifier m)
        {
            ColorModifier cm = m as ColorModifier;

            if (cm != null)
            {
                int index = cm.upid.LastIndexOf('.');
                string color = cm.upid.Substring(index + 1);

                string upid = "modifier.scorebucket.color." + color;
                ScoreBucketModifier sbm = CardSpace.Cards.GetModifier(upid) as ScoreBucketModifier;

                Debug.Assert(sbm != null);

                return sbm;
            }

            return m;
        }   // end of ScorebucketHack()

        /// <summary>
        /// Hack to transform an old-style score filter into a newer one.
        /// </summary>
        /// <param name="m"></param>
        /// <returns>New filter to replace existing one or existing one if no change needed.</returns>
        private Filter ScorebucketHack(Filter f)
        {
            ClassificationFilter cf = f as ClassificationFilter;

            if (cf != null)
            {
                int index = cf.upid.LastIndexOf('.');
                string color = cf.upid.Substring(index + 1);

                // Filter names are always all lower case.
                color = color.ToLower();

                ScoreBucketFilter sbf = new ScoreBucketFilter();
                sbf.upid = "filter.scorebucket.color." + color;

                sbf.bucket = (ScoreBucket)cf.classification.color;

                return sbf;
            }

            return f;
        }   // end of ScorebucketHack()

        /// <summary>
        /// 
        /// </summary>
        /// <param name="atLoadTime">If true this fixup is happening when the level is being loaded.  If false then it's happening during brain editing.</param>
        /// <param name="incomingLanguageVersion">If atLoadTime is true, this is the version of the language for the level being loaded.</param>
        public void Fixup(bool atLoadTime, int incomingLanguageVersion)
        {
            // Welcome to the land of the hacks...
            // Hack Hack Hack

            // HACK  At one point modifier.blue was able to be used as a modifier for score actions, ie resets.
            // Then it got changed to modifier.scorebucket.color.blue.  This has the advantage of having a 
            // more relevant tile icon.  The downside is that it totally breaks existing levels.  Since 
            // modifier.blue is still valid in other cases we can't just use the autoreplace functionality.
            // So, what's happening now is that in a reflex like Always Reset Score Blue the Blue modifier
            // is being deleted and the game is broken.  Time for a hack.  A vile hack.
            // Sample world that shows this is Kodu: Portal v10
            if (data.Actuator != null && data.Modifiers.Count >= 1)
            {
                // Check if this reflex is dealing with scores.  If so, it's 
                // a candidate to have its modifiers filtered.
                bool needToFilter = false;
                if(data.Actuator.upid == "actuator.score" || data.Actuator.upid == "actuator.unscore" ||
                   data.Actuator.upid == "actuator.scoreset" )
                {
                    needToFilter = true;
                }
                else if(data.Actuator.upid == "actuator.reset")
                {
                    for (int i = 0; i < data.Modifiers.Count; i++)
                    {
                        if(data.Modifiers[i].upid == "modifier.reset.score")
                        {
                            needToFilter = true;
                        }
                    }
                }

                if(needToFilter)
                {
                    for (int i = 0; i < data.Modifiers.Count; i++)
                    {
                        // Note we have to change things in both places since there's
                        // no auto sync between Reflex and ReflexData.
                        // TODO This should be cleaned up.
                        data.Modifiers[i] = ScorebucketHack(data.Modifiers[i]);
                        Modifiers[i] = data.Modifiers[i];
                    }
                }
            }

            // HACK  Same as above but on the WHEN side of the rule.  Previously we just
            // used the color filters rather than the scorebucket filters.
            if (data.sensorUpid == "sensor.scored")
            {
                // Convert any color filters to scorebucket filters.
                for (int i = 0; i < data.Filters.Count; i++)
                {
                    Filter filter = data.Filters[i];
                    if (filter is ClassificationFilter)
                    {
                        // Need to replace it with matching scorebucket filter.
                        data.Filters[i] = ScorebucketHack(filter);
                    }
                }
            }

            // HACK Previously we defaulted to the red scorebucket when no scorebucket was 
            // specified.  This is no longer deemed compatible so insert the red scorebucket
            // where needed.
            // We also allowed strange ordering of the tiles that conflicts with the new setup so rearrange tiles as needed.
            // Note this hack is only on the WHEN side.
            // Only do this at load time.  At run time it will interfere with editing.
            if (atLoadTime)
            {
                if (data.sensorUpid == "sensor.scored")
                {
                    // If no scorebucket, no points and no comparison then checking if red changed. Add red.
                    // If 1 scorebucket, no points and no comparison then checking if that bucket changed. Do nothing.
                    // If no scorebucket no comparison but does have points when comparing sum to red.  Add red and comp tiles.
                    // If 1 scorebucket and points then comparing that bucket to sum of points.  Add equals compare and put score on left hand side.
                    // If comparison and nothing else then comparing red to 0.  Add red and 0 tiles.
                    // If comparison and 1 scorebucket then we're comparing that bucket to the sum of the point tiles (which may be all missing so add 0).  Rearrange to bucket-comp-points.

                    //     Be careful when rearranging since we don't want to mess up ordering with Random.

                    // Find scorebucket filter, if any.  Note that SettingsFilter also can act as a ScoreBucket.
                    int scoreBucketIndex = -1;
                    for (int i = 0; i < data.Filters.Count; i++)
                    {
                        if (data.Filters[i] is ScoreBucketFilter || data.Filters[i] is SettingsFilter)
                        {
                            scoreBucketIndex = i;
                            break;
                        }
                    }

                    // Find comparison filter, if any.
                    int comparisonIndex = -1;
                    for (int i = 0; i < data.Filters.Count; i++)
                    {
                        if (data.Filters[i] is ScoreCompareFilter)
                        {
                            comparisonIndex = i;
                            break;
                        }
                    }

                    bool hasPointFilter = false;
                    for (int i = 0; i < data.Filters.Count; i++)
                    {
                        if (data.Filters[i] is ScoreFilter)
                        {
                            hasPointFilter = true;
                            break;
                        }
                    }

                    // Since we're triggering on 3 bools there are 8 (2^3) possible combinations.
                    // So create an index and use a switch rather than nested if's.
                    // scorebucket 4
                    // comparison 2
                    // points 1
                    int combo = 0;
                    combo += (scoreBucketIndex != -1) ? 4 : 0;
                    combo += (comparisonIndex != -1) ? 2 : 0;
                    combo += hasPointFilter ? 1 : 0;

                    switch(combo)
                    {
                        case 0:
                            {
                                // Did red change?  Add red tile.
                                ScoreBucketFilter sbf = CardSpace.Cards.GetFilter("filter.scorebucket.color.red") as ScoreBucketFilter;
                                data.Filters.Add(sbf);
                            }
                            break;
                        case 1:
                            {
                                // Compare existing points to red.  Add red and equals in front of points.
                                ScoreCompareFilter scf = CardSpace.Cards.GetFilter("filter.scoreequals") as ScoreCompareFilter;
                                data.Filters.Insert(0, scf);
                                ScoreBucketFilter sbf = CardSpace.Cards.GetFilter("filter.scorebucket.color.red") as ScoreBucketFilter;
                                data.Filters.Insert(0, sbf);
                            }
                            break;
                        case 2:
                            {
                                // Comparing red to 0.  Add red in front of comp and 0 after.
                                ScoreBucketFilter sbf = CardSpace.Cards.GetFilter("filter.scorebucket.color.red") as ScoreBucketFilter;
                                data.Filters.Insert(0, sbf);
                                ScoreFilter sf = CardSpace.Cards.GetFilter("filter.000point") as ScoreFilter;
                                data.Filters.Add(sf);
                            }
                            break;
                        case 3:
                            {
                                // Comparing red to points.  Move comp to beginning and then insert red in front of that.
                                if (comparisonIndex != 0)
                                {
                                    ScoreCompareFilter scf = data.Filters[comparisonIndex] as ScoreCompareFilter;
                                    data.Filters.RemoveAt(comparisonIndex);
                                    data.Filters.Insert(0, scf);
                                }
                                ScoreBucketFilter sbf = CardSpace.Cards.GetFilter("filter.scorebucket.color.red") as ScoreBucketFilter;
                                data.Filters.Insert(0, sbf);
                            }
                            break;
                        case 4:
                            {
                                // Did this score change.  Nothing to do here.  Move along.
                            }
                            break;
                        case 5:
                            {
                                // Comparison of score to points.  Need to move score to front and then insert equals after it.
                                if (scoreBucketIndex != 0)
                                {
                                    ScoreBucketFilter sbf = data.Filters[scoreBucketIndex] as ScoreBucketFilter;
                                    data.Filters.RemoveAt(scoreBucketIndex);
                                    data.Filters.Insert(0, sbf);
                                }
                                ScoreCompareFilter scf = CardSpace.Cards.GetFilter("filter.scoreequals") as ScoreCompareFilter;
                                data.Filters.Insert(1, scf);
                            }
                            break;
                        case 6:
                            {
                                if (incomingLanguageVersion < 3)
                                {
                                    // Comparing score to 0.  Need to move score to front and add 0.
                                    if (scoreBucketIndex != 0)
                                    {
                                        ScoreBucketFilter sbf = data.Filters[scoreBucketIndex] as ScoreBucketFilter;
                                        data.Filters.RemoveAt(scoreBucketIndex);
                                        data.Filters.Insert(0, sbf);
                                    }
                                    ScoreFilter sf = CardSpace.Cards.GetFilter("filter.000point") as ScoreFilter;
                                    data.Filters.Add(sf);
                                }
                            }
                            break;
                        case 7:
                            {
                                // Comparing score to points.  Just need to reorder but only do this for older language versions.
                                // With newer versions we are fine.
                                if (incomingLanguageVersion < 3)
                                {
                                    if (scoreBucketIndex != 0 || comparisonIndex != 1)
                                    {
                                        // Move comparison to first slot.
                                        if (comparisonIndex != 0)
                                        {
                                            // Since the comparison is currently after the score, moving 
                                            // it to the front will change the index of the score.
                                            if (comparisonIndex > scoreBucketIndex)
                                            {
                                                ++scoreBucketIndex;
                                            }
                                            ScoreCompareFilter scf = data.Filters[comparisonIndex] as ScoreCompareFilter;
                                            data.Filters.RemoveAt(comparisonIndex);
                                            data.Filters.Insert(0, scf);
                                        }
                                        // Move score to first slot, pushing comparison to second.
                                        if (scoreBucketIndex != 0)
                                        {
                                            ScoreBucketFilter sbf = data.Filters[scoreBucketIndex] as ScoreBucketFilter;
                                            data.Filters.RemoveAt(scoreBucketIndex);
                                            data.Filters.Insert(0, sbf);
                                        }
                                    }
                                }
                            }
                            break;
                        default:
                            Debug.Assert(false);
                            break;
                    }
                }

                // Do similar thing for DO side.  If default red score is being used, explicitly put it in.
                if (data.actuatorUpid == "actuator.score" || data.actuatorUpid == "actuator.unscore" || data.actuatorUpid == "actuator.scoreset")
                {
                    // Find scorebucket or settings modifier, if any.
                    int scoreBucketIndex = -1;
                    for (int i = 0; i < data.Modifiers.Count; i++)
                    {
                        if (data.Modifiers[i] is ScoreBucketModifier || data.Modifiers[i] is SettingsModifier)
                        {
                            scoreBucketIndex = i;
                            break;
                        }
                    }
    
                    // If not found, add the default red bucket. If it was found, move it to the front.
                    if (scoreBucketIndex == -1)
                    {
                        ScoreBucketModifier sbm = CardSpace.Cards.GetModifier("modifier.scorebucket.color.red") as ScoreBucketModifier;
                        data.Modifiers.Insert(0, sbm);
                    }
                    else
                    {
                        // Note that it's important that the scoreBucketIndex is the first one we find.
                        // In later language versions (3 and above) there may be multiple scorebuckets
                        // but the first one should always be in index 0 so this should be a noop.
                        if (scoreBucketIndex != 0)
                        {
                            ScoreBucketModifier sbm = data.Modifiers[scoreBucketIndex] as ScoreBucketModifier;
                            data.Modifiers.RemoveAt(scoreBucketIndex);
                            data.Modifiers.Insert(0, sbm);
                        }
                    }
                }
            }   // end if atLoadTime

            // HACK For testing health we previously allowed HealthSensor #s <optional NOT>
            // Change this to put in Filter.Equals or Filter.NotEquals (depending on whether a NOT exists)
            // If no #s are present then assume a comparison to 0.
            // Result should look more like score comparisons.
            //
            // Somehow I screwed up and we ended up with some code that looks like:
            // WHEN Health scoreEquals healthAbove points.
            // Need to detect this, remove the scoreEquals and replace the healthAbove with scoreAbove.
            if (atLoadTime)
            {
                if (data.sensorUpid == "sensor.health")
                {
                    // What currently exits?
                    bool scoreCompExists = false;
                    bool healthCompExists = false;
                    for (int i = 0; i < data.Filters.Count; i++)
                    {
                        if (data.Filters[i] is ScoreCompareFilter)
                        {
                            scoreCompExists = true;
                        }
                        if (data.Filters[i] is HealthCompareFilter)
                        {
                            healthCompExists = true;
                        }
                    }

                    // If we have both, remove the scoreComp and then 
                    // replace the healthComp with the proper scoreComp.
                    if (scoreCompExists && healthCompExists)
                    {
                        for (int i = 0; i < data.Filters.Count; i++)
                        {
                            if (data.Filters[i] is ScoreCompareFilter)
                            {
                                data.Filters.RemoveAt(i);
                                --i;
                            }
                        }
                    }

                    // Convert old healthabove and healthbelow filters to the matching score filters.
                    if (healthCompExists)
                    {
                        for (int i = 0; i < data.Filters.Count; i++)
                        {
                            if (data.Filters[i] is HealthCompareFilter)
                            {
                                switch (data.Filters[i].upid)
                                {
                                    case "filter.healthabove":
                                        {
                                            string upid = "filter.scoreabove";
                                            Filter cmp = CardSpace.Cards.GetFilter(upid);
                                            Debug.Assert(cmp != null);
                                            data.Filters.RemoveAt(i);
                                            data.Filters.Insert(i, cmp);
                                        }
                                        break;
                                    case "filter.healthbelow":
                                        {
                                            string upid = "filter.scorebelow";
                                            Filter cmp = CardSpace.Cards.GetFilter(upid);
                                            Debug.Assert(cmp != null);
                                            data.Filters.RemoveAt(i);
                                            data.Filters.Insert(i, cmp);
                                        }
                                        break;
                                }
                                break;
                            }
                        }
                    }   // end if healthCompExists

                    // Do we already have a comparison filter?
                    bool compFilterExists = false;
                    for (int i = 0; i < data.Filters.Count; i++)
                    {
                        if (data.Filters[i] is ScoreCompareFilter)
                        {
                            compFilterExists = true;
                            break;
                        }
                    }

                    // If we don't have a comparison then add one, either = or !=
                    // depending on whether filter.not is used.
                    if (!compFilterExists)
                    {
                        bool notExists = false;
                        // Find and remove not filter if it's there.
                        for (int i = 0; i < data.Filters.Count; i++)
                        {
                            if (data.Filters[i] is NotFilter)
                            {
                                notExists = true;
                                data.Filters.RemoveAt(i);
                                break;
                            }
                        }

                        // Insert = or != as needed.
                        string upid = notExists ? "filter.notequals" : "filter.scoreequals";
                        Filter op = CardSpace.Cards.GetFilter(upid);
                        Debug.Assert(op != null);
                        data.Filters.Insert(0, op);
                    }

                    // If there are no numbers after the comparison, add 0.
                    if (data.Filters.Count == 1)
                    {
                        string upid = "filter.000point";
                        Filter pnts = CardSpace.Cards.GetFilter(upid);
                        Debug.Assert(pnts != null);
                        data.Filters.Add(pnts);
                    }
                }
            }   // end if atLoadTime

            // HACK  this one is caused by an early version of the turning behavior.  At that time
            // Move(actuator) Turn(selector) Toward(modifier) was how you turned.  Now it's
            // Turn(actuator) Toward(modifier)
            // So we need to find this pattern, remove the selector and replace the actuator.
            // Sample world to show this is Kodu FC vs Kodu United
            if (data.Selector != null && data.Selector.upid == "selector.moveleftright")
            {
                if (data.Actuator != null && data.Actuator.upid == "actuator.movement")
                {
                    // Note we have to change things in both places since there's
                    // no auto sync between Reflex and ReflexData.
                    // TODO This should be cleaned up.
                    data.Selector = null;
                    data.selectorUpid = null;
                    selector = null;
                    selectorUpid = null;

                    // Note that setting the data.actuatorUpid automagically
                    // sets the actuator and the values on the reflex, too.
                    TurnActuator ta = new TurnActuator();
                    data.actuatorUpid = "actuator.turn";
                }
            }

            // HACK  Do Shoot Level Missile is breaking on Level.  This problem is that since
            // we added blips "Level" is no longer always valid.  It's only available after
            // "missile" is chosen.  So look for "level" or "cruise" before "missile" and 
            // if found, swap places.
            if (data.Actuator != null && data.Actuator.upid == "actuator.shoot2")
            {
                int missileIndex = data.GetModifierIndex("modifier.projectile.missile");
                int trackingIndex = data.GetModifierIndex("modifier.trackingnone");
                // If we didn't find it, try looking for cruise.
                if (trackingIndex == -1)
                {
                    trackingIndex = data.GetModifierIndex("modifier.trackinghoming");
                }

                // If we have both.
                if (missileIndex != -1 && trackingIndex != -1)
                {
                    // If we need to swap order.
                    if (missileIndex > trackingIndex)
                    {
                        // Swap in ReflexData.
                        // This automaticaly updates the list in the Reflex.
                        Modifier tmp = data.Modifiers[missileIndex];
                        data.Modifiers[missileIndex] = data.Modifiers[trackingIndex];
                        data.Modifiers[trackingIndex] = tmp;
                    }
                }

            }

            // HACK  Tracking used to be valid when we assumed missiles.  Since blips are the default
            // we don't need the tracking modifiers.  So, delete if no missile found.
            if (data.Actuator != null && data.actuatorUpid == "actuator.shoot2" || data.actuatorUpid == "actuator.shoot")
            {
                int missileIndex = data.GetModifierIndex("modifier.projectile.missile");

                // If we don't have a missile, remove any tracking modifier.
                if (missileIndex == -1)
                {
                    int trackingIndex = data.GetModifierIndex("modifier.trackingnone");
                    if (trackingIndex != -1)
                    {
                        data.Modifiers.RemoveAt(trackingIndex);
                    }
                    
                    trackingIndex = data.GetModifierIndex("modifier.trackinghoming");
                    if (trackingIndex != -1)
                    {
                        data.Modifiers.RemoveAt(trackingIndex);
                    }
                }
            }
            
            // HACK For some reason we used to allow Move Forward North.  So, now if
            // we see a selector (Forward, Wander, etc) combined with a direction (N, S, E, W)
            // we'll just ignore the selector.
            if (data.Actuator != null && data.Actuator.upid == "actuator.movement")
            {
                bool dirModifierExists = false;
                for (int i = 0; i<data.Modifiers.Count; i++)
                {
                    if (data.Modifiers[i].upid == "modifier.north"
                        || data.Modifiers[i].upid == "modifier.south"
                        || data.Modifiers[i].upid == "modifier.east"
                        || data.Modifiers[i].upid == "modifier.west")
                    {
                        dirModifierExists = true;
                    }
                }

                if (dirModifierExists)
                {
                    // Remove Selector if it exists.
                    if (data.Selector != null)
                    {
                        data.Selector = null;
                        data.selectorUpid = null;
                        selector = null;
                        selectorUpid = null;
                    }
                }
            }

            // HACK  Launch used to allow 'forward' as a modifier.  It no longer does since that's the default.
            // So, if we have a launch actuator, remove any forward modifier if it's there.
            if (data.Actuator != null && data.Actuator.upid == "actuator.launch")
            {
                for (int i = 0; i < data.Modifiers.Count; i++)
                {
                    if (data.Modifiers[i].upid == "modifier.forward")
                    {
                        data.Modifiers.RemoveAt(i);

                        break;
                    }
                }
            }

            // Bump and Once have never worked together so we no longer allow them together.
            if (data.Sensor != null && data.sensorUpid == "sensor.bumpers")
            {
                int onceIndex = data.GetModifierIndex("modifier.once");
                if (onceIndex != -1)
                {
                    data.Modifiers.RemoveAt(onceIndex);
                }
            }

            ProgrammingElementFixup();

            data.modifierParams.Clear();

            for (int i = 0; i < Modifiers.Count; ++i)
            {
                Modifiers[i].GatherParams(data.modifierParams);

                // TODO Microbit
                // Hack to get hit points for HealthModifier.
                if (Modifiers[i] is HealthModifier)
                {
                    data.modifierParams.Points = this.Task.GameActor.HitPoints;
                }
                if (Modifiers[i] is MaxHealthModifier)
                {
                    data.modifierParams.Points = this.Task.GameActor.MaxHitPoints;
                }
            }

            // Originally, the NextLevel tile uses the next level specified in 
            // XmlWorldData.  Now, we want to use the GUID string stored in 
            // ReflexData.ParamString.  So, for old levels, copy the level GUID
            // from XmlWorldData to the reflex.
            if (incomingLanguageVersion < 9 && InGame.XmlWorldData.LinkedToLevel != null)
            {
                Data.ParamString = InGame.XmlWorldData.LinkedToLevel.Value.ToString();
            }

        }   // end of Fixup()

        protected void TaskFixup()
        {
            // This will be null on load but after full load FixUp gets called anyway.
            if (task != null)
            {
                task.Fixup(atLoadTime: false, incomingLanguageVersion: int.Parse(Program2.CurrentKCodeVersion));
            }
        }

        protected void RebuildProcessFilters()
        {
            data.MakeValid();
            processFilters.Clear();
            processFilters.AddRange(rawfilters);
            AppendCompatibleHiddenFilters();
        }

        protected void ProgrammingElementFixup()
        {
            // due to XML loading not setting parent task until after 
            // the member ProgrammingElements reference upids we have to
            // reset them asking our brain for the real instances
            if (sensor != null && sensor.upid != ProgrammingElement.upidNull)
            {
                sensor = CardSpace.Cards.GetSensor(sensor.upid) as Sensor;
            }
            for (int iFilter = 0; iFilter < rawfilters.Count; iFilter++)
            {
                Filter filter = rawfilters[iFilter] as Filter;
                // clean up and XML oddities of stored NULLs
                if (filter == null)
                {
                    rawfilters.RemoveAt(iFilter);
                    iFilter--;
                }
                else if (!(filter is NullFilter))
                {
                    rawfilters[iFilter] = CardSpace.Cards.GetFilter(filter.upid) as Filter;
                }
            }

            RebuildProcessFilters();

            if (selector != null && !(selector is NullSelector))
            {
                selector = CardSpace.Cards.GetSelector(selector.upid) as Selector;
                this.selectorActive = selector;
            }
            else
            {
                this.selectorActive = FindCompatibleHiddenSelector();
            }
            for (int iModifier = 0; iModifier < modifiers.Count; iModifier++)
            {
                Modifier modifier = modifiers[iModifier] as Modifier;
                // clean up and XML oddities of stored NULLs
                if (modifier == null)
                {
                    modifiers.RemoveAt(iModifier);
                    iModifier--;
                }
                else if (!(modifier is NullModifier))
                {
                    Modifier newMod = CardSpace.Cards.GetModifier(modifier.upid);

                    if (newMod != null)
                    {
                        modifiers[iModifier] = CardSpace.Cards.GetModifier(modifier.upid) as Modifier;
                    }
                    else
                    {
                        modifiers.RemoveAt(iModifier);
                        iModifier--;
                    }
                }
            }
            if (selectorActive != null)
            {
                selectorActive.Fixup(this);
            }
        }

        // Used as a local variable in AppendCompatibleHiddenFilters.
        static List<Filter> _scratchHiddenFilters;
        List<Filter> scratchHiddenFilters
        {
            get { return _scratchHiddenFilters ?? (_scratchHiddenFilters = new List<Filter>()); }
        }

        protected void AppendCompatibleHiddenFilters()
        {
            scratchHiddenFilters.Clear();

            // search the filters and remember the compatible hidden filters
            List<Filter> hiddenDefaults = CardSpace.Cards.HiddenDefaults;
            for (int indexFilter = 0; indexFilter < hiddenDefaults.Count; indexFilter++)
            {
                Filter filter = hiddenDefaults[indexFilter];
                Debug.Assert((filter != null)
                    && filter.hiddenDefault
                    && !filter.archived);

                if (filter.ReflexCompatible(this, null, false))
                {
                    scratchHiddenFilters.Add(filter);
                }
            }

            // now walk our filters and add the hiddenDefault if there isn't the same type
            // already present
            for (int indexDefault = 0; indexDefault < scratchHiddenFilters.Count; indexDefault++)
            {
                Filter filterDefault = scratchHiddenFilters[indexDefault];

                bool present = false;
                for (int indexFilter = 0; indexFilter < this.processFilters.Count; indexFilter++)
                {
                    Filter filter = this.processFilters[indexFilter] as Filter;
                    if (filter.GetType() == filterDefault.GetType())
                    {
                        // one of this type present
                        present = true;
                        break;
                    }
                }
                if (!present)
                {
                    // add an instance
                    filterDefault = (Filter)filterDefault.Clone();
                    this.processFilters.Add(filterDefault);
                }
            }
        }

        internal void ApplyConstraints()
        {
            foreach (Modifier modifier in Modifiers)
            {
                if (modifier is ConstraintModifier)
                {
                    ConstraintModifier cm = modifier as ConstraintModifier;
                    cm.Constrain(this);
                }
            }
        }

        /// <summary>
        /// Remove all invalid elements
        /// </summary>
        internal void Validate()
        {
            // Remove invalid creatables
            for (int i = 0; i < modifiers.Count; ++i)
            {
                Modifier modifier = modifiers[i] as Modifier;
                if (modifier is CreatableModifier)
                {
                    CreatableModifier cm = modifier as CreatableModifier;
                    if (CardSpace.Cards.GetModifier(cm.upid) == null)
                    {
                        modifiers.RemoveAt(i);
                        CardSpace.Cards.UncacheCardFace(cm.upid);
                        --i;
                    }
                }
            }
        }

        public bool ModifyHeading(GameActor gameActor, ref Vector3 heading)
        {
            return ModifyHeading(gameActor, Modifier.ReferenceFrames.All, ref heading);
        }

        /// <summary>
        /// TODO (****) What I _think_ this is supposed to do is to take the exisiting heading
        /// and modify it based on any modifier tiles (Quckly, Slowly, etc.)
        /// Basically this will just scale the length of heading.
        /// This also appear to be where contraints to the motion should be applied but I
        /// suspect they are being done elsewhere.  So, the question because, is this serving 
        /// any useful purpose?  If so, what is it and please document it.
        /// </summary>
        /// <param name="gameActor"></param>
        /// <param name="frames"></param>
        /// <param name="heading"></param>
        /// <returns></returns>
        public bool ModifyHeading(GameActor gameActor, Modifier.ReferenceFrames frames, ref Vector3 heading)
        {
            bool apply = true;

            for (int i = 0; apply && i < Modifiers.Count; ++i)
            {
                Modifier modifier = modifiers[i] as Modifier;
                if (0 != (modifier.referenceFrame & frames))
                    apply = modifier.ModifyHeading(this, gameActor, ref heading);
            }

            return apply;
        }

        public bool HasModifier(string upid)
        {
            return data.HasModifier(upid);
        }

        public T GetModifier<T>(string upid) where T : Modifier
        {
            return data.GetModifier<T>(upid);
        }

        public Modifier GetModifierByType(Type modType)
        {
            return data.GetModifierByType(modType);
        }

        public T GetModifierByType<T>() where T : Modifier
        {
            return data.GetModifierByType(typeof(T)) as T;
        }

        public List<Modifier> GetModifiersByType(Type modType)
        {
            return data.GetModifiersByType(modType);
        }

        public int GetModifierCountByType(Type modType)
        {
            return data.GetModifierCountByType(modType);
        }

        public bool IsUserControlled
        {
            get
            {
                return
                    sensor != null &&
                    actuator != null &&
                    sensor.IsUserControlled &&
                    actuator.IsMovement;
            }
        }

        public bool IsMovement
        {
            get { return actuator != null && actuator.IsMovement; }
        }

        public bool IsTurning
        {
            get { return actuator != null && actuator.IsTurning; }
        }

        public bool RightStickControlled
        {
            get
            {
                if (sensor is GamePadSensor && Filters.Count > 0)
                {
                    Filter filter = data.GetFilterByType(typeof(GamePadStickFilter));

                    if (filter != null && (filter as GamePadStickFilter).stick == GamePadStickFilter.GamePadStick.Right)
                    {
                        return true;
                    }
                }
                return false;
            }
        }

        /// <summary>
        /// Even if the sensor fires, the action may be suppressed by the game actor being acted on for reasons the
        /// brain cannot be aware of, therefore we keep a running count in the once modifier of the number of times
        /// an effector was acted on in this reflex.
        /// </summary>
        public void AdjustOnceModifiers()
        {
            foreach (Modifier modifier in Modifiers)
            {
                OnceModifier onceMod = modifier as OnceModifier;
                if (onceMod != null)
                {
                    if (onceMod.Fired && actedOn)
                    {
                        onceMod.applyCount += 1;
                    }
                    else if (!onceMod.Fired)
                    {
                        onceMod.applyCount = 0;
                    }
                    break;
                }
            }
        }

        public void ResetOnceModifiers()
        {
            foreach (Modifier modifier in Modifiers)
            {
                OnceModifier onceMod = modifier as OnceModifier;
                if (onceMod != null)
                {
                    onceMod.Reset(this);
                }
            }
        }

        public static Reflex DeepCopy(Reflex srcReflex)
        {
            Reflex dstReflex = new Reflex();

            dstReflex.data = ReflexData.DeepCopy(srcReflex.data);

            return dstReflex;
        }
    }

}<|MERGE_RESOLUTION|>--- conflicted
+++ resolved
@@ -175,15 +175,11 @@
         public string sayString                                                     // Text associated with 'say' verb.
         {
             get { return _sayString; }
-<<<<<<< HEAD
             set { _sayString = value; TextHelper.SplitMessage(value, 10000, SharedX.GetGameFont20, true, _sayStrings); }
         }    
-=======
-            set { _sayString = value; TextHelper.SplitMessage(value, 10000, UI2D.Shared.GetGameFont20, true, _sayStrings); }
-        }
         // Localized version of sayString plus support for making it work.
         public XmlSerializableDictionary<string, string> LocalizedSayStringDict = null;
->>>>>>> 82dcac4c
+
         public int sayMode = 1;                                                     // Display mode.  0==fullscreen, 1==thought balloon sequential, 2==thought balloon random
         public TextHelper.Justification sayJustification = TextHelper.Justification.Left;
         [XmlIgnore]
