﻿<?xml version="1.0" encoding="utf-8"?>
<Project DefaultTargets="Build" xmlns="http://schemas.microsoft.com/developer/msbuild/2003" ToolsVersion="4.0">
  <PropertyGroup>
    <ProjectGuid>{BE2940A8-A28A-4279-B70C-F939C64FDBCC}</ProjectGuid>
    <ProjectTypeGuids>{6D335F3A-9D43-41b4-9D22-F6F17C4BE596};{FAE04EC0-301F-11D3-BF4B-00C04F79EFBC}</ProjectTypeGuids>
    <Configuration Condition=" '$(Configuration)' == '' ">Debug</Configuration>
    <Platform Condition=" '$(Platform)' == '' ">x86</Platform>
    <OutputType>Library</OutputType>
    <AppDesignerFolder>Properties</AppDesignerFolder>
    <RootNamespace>Xclna.Xna.Animation</RootNamespace>
    <AssemblyName>Xclna.Xna.Animationx86</AssemblyName>
    <XnaFrameworkVersion>v4.0</XnaFrameworkVersion>
    <XnaPlatform>Windows</XnaPlatform>
    <XnaCrossPlatformGroupID>6a48e6b6-d0a1-45cc-bef9-6ceb9a274d55</XnaCrossPlatformGroupID>
    <XnaUpgrade>
    </XnaUpgrade>
    <TargetFrameworkVersion>v4.0</TargetFrameworkVersion>
    <FileUpgradeFlags>
    </FileUpgradeFlags>
    <UpgradeBackupLocation>
    </UpgradeBackupLocation>
    <OldToolsVersion>3.5</OldToolsVersion>
    <IsWebBootstrapper>false</IsWebBootstrapper>
<<<<<<< HEAD
    <SccProjectName>%24/Boku/scoy/Main/Boku/AnimWindows</SccProjectName>
    <SccLocalPath>.</SccLocalPath>
    <SccAuxPath>https://fuselabs.visualstudio.com/defaultcollection</SccAuxPath>
    <SccProvider>{4CA58AB2-18FA-4F8D-95D4-32DDF27D184C}</SccProvider>
=======
    <SccProjectName>
    </SccProjectName>
    <SccLocalPath>
    </SccLocalPath>
    <SccAuxPath>
    </SccAuxPath>
    <SccProvider>
    </SccProvider>
>>>>>>> c1cee30a
    <XnaOutputType>Library</XnaOutputType>
    <XnaProfile>Reach</XnaProfile>
    <TargetFrameworkProfile>
    </TargetFrameworkProfile>
    <PublishUrl>publish\</PublishUrl>
    <Install>true</Install>
    <InstallFrom>Disk</InstallFrom>
    <UpdateEnabled>false</UpdateEnabled>
    <UpdateMode>Foreground</UpdateMode>
    <UpdateInterval>7</UpdateInterval>
    <UpdateIntervalUnits>Days</UpdateIntervalUnits>
    <UpdatePeriodically>false</UpdatePeriodically>
    <UpdateRequired>false</UpdateRequired>
    <MapFileExtensions>true</MapFileExtensions>
    <ApplicationRevision>0</ApplicationRevision>
    <ApplicationVersion>1.0.0.%2a</ApplicationVersion>
    <UseApplicationTrust>false</UseApplicationTrust>
    <BootstrapperEnabled>true</BootstrapperEnabled>
  </PropertyGroup>
  <PropertyGroup Condition=" '$(Configuration)|$(Platform)' == 'Debug|x86' ">
    <DebugSymbols>true</DebugSymbols>
    <DebugType>full</DebugType>
    <Optimize>false</Optimize>
    <OutputPath>bin\x86\Debug</OutputPath>
    <DefineConstants>DEBUG;TRACE;WINDOWS</DefineConstants>
    <ErrorReport>prompt</ErrorReport>
    <WarningLevel>4</WarningLevel>
    <NoStdLib>true</NoStdLib>
    <UseVSHostingProcess>false</UseVSHostingProcess>
    <PlatformTarget>x86</PlatformTarget>
    <CodeAnalysisRuleSet>AllRules.ruleset</CodeAnalysisRuleSet>
  </PropertyGroup>
  <PropertyGroup Condition=" '$(Configuration)|$(Platform)' == 'Release|x86' ">
    <DebugType>pdbonly</DebugType>
    <Optimize>true</Optimize>
    <OutputPath>bin\x86\Release</OutputPath>
    <DefineConstants>TRACE%3bWINDOWS</DefineConstants>
    <ErrorReport>prompt</ErrorReport>
    <WarningLevel>4</WarningLevel>
    <NoStdLib>true</NoStdLib>
    <UseVSHostingProcess>false</UseVSHostingProcess>
    <PlatformTarget>x86</PlatformTarget>
    <XnaCompressContent>True</XnaCompressContent>
    <CodeAnalysisRuleSet>AllRules.ruleset</CodeAnalysisRuleSet>
  </PropertyGroup>
  <PropertyGroup Condition=" '$(Configuration)|$(Platform)' == 'Installer|x86' ">
    <OutputPath>bin\x86\Installer\</OutputPath>
    <DefineConstants>TRACE;WINDOWS</DefineConstants>
    <Optimize>true</Optimize>
    <NoStdLib>true</NoStdLib>
    <DebugType>pdbonly</DebugType>
    <PlatformTarget>x86</PlatformTarget>
    <UseVSHostingProcess>false</UseVSHostingProcess>
    <ErrorReport>prompt</ErrorReport>
    <CodeAnalysisRuleSet>AllRules.ruleset</CodeAnalysisRuleSet>
  </PropertyGroup>
  <PropertyGroup Condition=" '$(Configuration)|$(Platform)' == 'Tests|x86' ">
    <DebugSymbols>true</DebugSymbols>
    <OutputPath>bin\x86\Tests\</OutputPath>
    <DefineConstants>DEBUG;TRACE;WINDOWS</DefineConstants>
    <NoStdLib>true</NoStdLib>
    <DebugType>full</DebugType>
    <PlatformTarget>x86</PlatformTarget>
    <UseVSHostingProcess>false</UseVSHostingProcess>
    <ErrorReport>prompt</ErrorReport>
    <CodeAnalysisRuleSet>AllRules.ruleset</CodeAnalysisRuleSet>
  </PropertyGroup>
  <PropertyGroup Condition=" '$(Configuration)|$(Platform)' == 'Signed_Installer|x86' ">
    <OutputPath>bin\x86\Signed_Installer\</OutputPath>
    <DefineConstants>TRACE;WINDOWS</DefineConstants>
    <Optimize>true</Optimize>
    <NoStdLib>true</NoStdLib>
    <DebugType>pdbonly</DebugType>
    <PlatformTarget>x86</PlatformTarget>
    <CodeAnalysisUseTypeNameInSuppression>true</CodeAnalysisUseTypeNameInSuppression>
    <CodeAnalysisModuleSuppressionsFile>GlobalSuppressions.cs</CodeAnalysisModuleSuppressionsFile>
    <UseVSHostingProcess>false</UseVSHostingProcess>
    <ErrorReport>prompt</ErrorReport>
    <CodeAnalysisRuleSet>AllRules.ruleset</CodeAnalysisRuleSet>
  </PropertyGroup>
  <ItemGroup>
    <Reference Include="Microsoft.Xna.Framework, Version=4.0.0.0, Culture=neutral, PublicKeyToken=842cf8be1de50553">
      <Private>False</Private>
    </Reference>
    <Reference Include="Microsoft.Xna.Framework.Content.Pipeline, Version=4.0.0.0, Culture=neutral, PublicKeyToken=842cf8be1de50553">
      <Private>False</Private>
    </Reference>
    <Reference Include="Microsoft.Xna.Framework.Game, Version=4.0.0.0, Culture=neutral, PublicKeyToken=842cf8be1de50553">
      <Private>False</Private>
    </Reference>
    <Reference Include="Microsoft.Xna.Framework.GamerServices, Version=4.0.0.0, Culture=neutral, PublicKeyToken=842cf8be1de50553, processorArchitecture=MSIL">
      <Private>False</Private>
    </Reference>
    <Reference Include="Microsoft.Xna.Framework.Graphics, Version=4.0.0.0, Culture=neutral, PublicKeyToken=842cf8be1de50553, processorArchitecture=x86">
      <Private>False</Private>
    </Reference>
    <Reference Include="Microsoft.Xna.Framework.Input.Touch, Version=4.0.0.0, Culture=neutral, PublicKeyToken=842cf8be1de50553, processorArchitecture=MSIL">
      <Private>False</Private>
    </Reference>
    <Reference Include="mscorlib">
      <Private>False</Private>
    </Reference>
    <Reference Include="System">
      <Private>False</Private>
    </Reference>
    <Reference Include="System.Core">
      <Private>False</Private>
    </Reference>
    <Reference Include="System.Xml.Linq">
      <Private>False</Private>
    </Reference>
  </ItemGroup>
  <ItemGroup>
    <Compile Include="AnimationController.cs" />
    <Compile Include="AnimationInfo.cs" />
    <Compile Include="BasicPaletteEffect.cs" />
    <Compile Include="BonePose.cs" />
    <Compile Include="IAnimationController.cs" />
    <Compile Include="IAttachable.cs" />
    <Compile Include="InterpolationController.cs" />
    <Compile Include="ModelAnimator.cs" />
    <Compile Include="ModelViewer.cs" />
    <Compile Include="MultiBlendController.cs" />
    <Compile Include="Properties\AssemblyInfo.cs" />
    <Compile Include="Reader\AnimationReader.cs" />
    <Compile Include="Reader\PaletteEffectReader.cs" />
    <Compile Include="Reader\SkinInfoCollectionReader.cs" />
    <Compile Include="SkinInfo.cs" />
    <Compile Include="Util.cs" />
    <Compile Include="Visualization\CubeComponent.cs" />
  </ItemGroup>
  <ItemGroup>
    <BootstrapperPackage Include="Microsoft.Net.Client.3.5">
      <Visible>False</Visible>
      <ProductName>.NET Framework 3.5 SP1 Client Profile</ProductName>
      <Install>false</Install>
    </BootstrapperPackage>
    <BootstrapperPackage Include="Microsoft.Net.Framework.2.0">
      <Visible>False</Visible>
      <ProductName>.NET Framework 2.0 %28x86%29</ProductName>
      <Install>false</Install>
    </BootstrapperPackage>
    <BootstrapperPackage Include="Microsoft.Net.Framework.3.0">
      <Visible>False</Visible>
      <ProductName>.NET Framework 3.0 %28x86%29</ProductName>
      <Install>false</Install>
    </BootstrapperPackage>
    <BootstrapperPackage Include="Microsoft.Net.Framework.3.5">
      <Visible>False</Visible>
      <ProductName>.NET Framework 3.5</ProductName>
      <Install>true</Install>
    </BootstrapperPackage>
    <BootstrapperPackage Include="Microsoft.Net.Framework.3.5.SP1">
      <Visible>False</Visible>
      <ProductName>.NET Framework 3.5 SP1</ProductName>
      <Install>false</Install>
    </BootstrapperPackage>
    <BootstrapperPackage Include="Microsoft.Windows.Installer.3.1">
      <Visible>False</Visible>
      <ProductName>Windows Installer 3.1</ProductName>
      <Install>true</Install>
    </BootstrapperPackage>
    <BootstrapperPackage Include="Microsoft.Xna.Framework.3.1">
      <Visible>False</Visible>
      <ProductName>Microsoft XNA Framework Redistributable 3.1</ProductName>
      <Install>true</Install>
    </BootstrapperPackage>
    <BootstrapperPackage Include="Microsoft.Xna.Framework.4.0">
      <Visible>False</Visible>
      <ProductName>Microsoft XNA Framework Redistributable 4.0</ProductName>
      <Install>true</Install>
    </BootstrapperPackage>
  </ItemGroup>
  <Import Project="$(MSBuildBinPath)\Microsoft.CSharp.targets" />
  <Import Project="$(MSBuildExtensionsPath)\Microsoft\XNA Game Studio\Microsoft.Xna.GameStudio.targets" Condition="" />
  <!-- To modify your build process, add your task inside one of the targets below and uncomment it. 
       Other similar extension points exist, see Microsoft.Common.targets.
  <Target Name="BeforeBuild">
  </Target>
  <Target Name="AfterBuild">
  </Target>
  -->
</Project><|MERGE_RESOLUTION|>--- conflicted
+++ resolved
@@ -21,12 +21,6 @@
     </UpgradeBackupLocation>
     <OldToolsVersion>3.5</OldToolsVersion>
     <IsWebBootstrapper>false</IsWebBootstrapper>
-<<<<<<< HEAD
-    <SccProjectName>%24/Boku/scoy/Main/Boku/AnimWindows</SccProjectName>
-    <SccLocalPath>.</SccLocalPath>
-    <SccAuxPath>https://fuselabs.visualstudio.com/defaultcollection</SccAuxPath>
-    <SccProvider>{4CA58AB2-18FA-4F8D-95D4-32DDF27D184C}</SccProvider>
-=======
     <SccProjectName>
     </SccProjectName>
     <SccLocalPath>
@@ -35,7 +29,6 @@
     </SccAuxPath>
     <SccProvider>
     </SccProvider>
->>>>>>> c1cee30a
     <XnaOutputType>Library</XnaOutputType>
     <XnaProfile>Reach</XnaProfile>
     <TargetFrameworkProfile>
