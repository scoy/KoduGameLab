﻿<?xml version="1.0" encoding="utf-8"?>
<Project DefaultTargets="Build" xmlns="http://schemas.microsoft.com/developer/msbuild/2003" ToolsVersion="4.0">
  <PropertyGroup>
    <ProjectGuid>{4B83C323-8B45-4EAB-95B6-F05D535AE35B}</ProjectGuid>
    <ProjectTypeGuids>{96E2B04D-8817-42c6-938A-82C39BA4D311};{FAE04EC0-301F-11D3-BF4B-00C04F79EFBC}</ProjectTypeGuids>
    <Configuration Condition=" '$(Configuration)' == '' ">Debug</Configuration>
    <Platform Condition=" '$(Platform)' == '' ">x86</Platform>
    <OutputType>Library</OutputType>
    <AppDesignerFolder>Properties</AppDesignerFolder>
    <XnaFrameworkVersion>v4.0</XnaFrameworkVersion>
    <PlatformTarget>x86</PlatformTarget>
    <OutputPath>bin\$(Platform)\$(Configuration)</OutputPath>
    <TargetFrameworkVersion>v4.0</TargetFrameworkVersion>
<<<<<<< HEAD
    <SccProjectName>%24/Boku/scoy/Main/Surfacer/Content</SccProjectName>
    <SccLocalPath>.</SccLocalPath>
    <SccAuxPath>https://fuselabs.visualstudio.com/defaultcollection</SccAuxPath>
    <SccProvider>{4CA58AB2-18FA-4F8D-95D4-32DDF27D184C}</SccProvider>
=======
    <SccProjectName>
    </SccProjectName>
    <SccLocalPath>
    </SccLocalPath>
    <SccAuxPath>
    </SccAuxPath>
    <SccProvider>
    </SccProvider>
>>>>>>> c1cee30a
    <ContentRootDirectory>Content</ContentRootDirectory>
    <PublishUrl>publish\</PublishUrl>
    <Install>true</Install>
    <InstallFrom>Disk</InstallFrom>
    <UpdateEnabled>false</UpdateEnabled>
    <UpdateMode>Foreground</UpdateMode>
    <UpdateInterval>7</UpdateInterval>
    <UpdateIntervalUnits>Days</UpdateIntervalUnits>
    <UpdatePeriodically>false</UpdatePeriodically>
    <UpdateRequired>false</UpdateRequired>
    <MapFileExtensions>true</MapFileExtensions>
    <ApplicationRevision>0</ApplicationRevision>
    <ApplicationVersion>1.0.0.%2a</ApplicationVersion>
    <IsWebBootstrapper>false</IsWebBootstrapper>
    <UseApplicationTrust>false</UseApplicationTrust>
    <BootstrapperEnabled>true</BootstrapperEnabled>
  </PropertyGroup>
  <PropertyGroup Condition=" '$(Configuration)|$(Platform)' == 'Debug|x86' ">
    <XnaPlatform>Windows</XnaPlatform>
    <CodeAnalysisRuleSet>AllRules.ruleset</CodeAnalysisRuleSet>
  </PropertyGroup>
  <PropertyGroup Condition=" '$(Configuration)|$(Platform)' == 'Release|x86' ">
    <XnaPlatform>Windows</XnaPlatform>
    <CodeAnalysisRuleSet>AllRules.ruleset</CodeAnalysisRuleSet>
  </PropertyGroup>
  <PropertyGroup Condition=" '$(Configuration)|$(Platform)' == 'Installer|x86' ">
    <OutputPath>bin\x86\Installer\</OutputPath>
    <PlatformTarget>x86</PlatformTarget>
    <CodeAnalysisRuleSet>AllRules.ruleset</CodeAnalysisRuleSet>
  </PropertyGroup>
  <PropertyGroup Condition=" '$(Configuration)|$(Platform)' == 'Tests|x86' ">
    <DebugSymbols>true</DebugSymbols>
    <OutputPath>bin\x86\Tests\</OutputPath>
    <PlatformTarget>x86</PlatformTarget>
    <CodeAnalysisRuleSet>AllRules.ruleset</CodeAnalysisRuleSet>
  </PropertyGroup>
  <PropertyGroup Condition=" '$(Configuration)|$(Platform)' == 'Signed_Installer|x86' ">
    <OutputPath>bin\x86\Signed_Installer\</OutputPath>
    <PlatformTarget>x86</PlatformTarget>
    <CodeAnalysisUseTypeNameInSuppression>true</CodeAnalysisUseTypeNameInSuppression>
    <CodeAnalysisModuleSuppressionsFile>GlobalSuppressions</CodeAnalysisModuleSuppressionsFile>
    <CodeAnalysisRuleSet>AllRules.ruleset</CodeAnalysisRuleSet>
  </PropertyGroup>
  <ItemGroup>
    <None Include="..\..\Boku\Content\Xml\Actors\BalloonBot.xml">
      <Link>BalloonBot.xml</Link>
      <Name>BalloonBot</Name>
      <Importer>XmlImporter</Importer>
      <Processor>PassThroughProcessor</Processor>
    </None>
    <None Include="..\..\Boku\Content\Xml\Actors\Boku.xml">
      <Link>Boku.xml</Link>
      <Name>Boku</Name>
      <Importer>XmlImporter</Importer>
      <Processor>PassThroughProcessor</Processor>
    </None>
    <None Include="..\..\Boku\Content\Xml\Actors\BokuGreeter.xml">
      <Link>BokuGreeter.xml</Link>
      <Name>BokuGreeter</Name>
      <Importer>XmlImporter</Importer>
      <Processor>PassThroughProcessor</Processor>
    </None>
    <None Include="..\..\Boku\Content\Xml\Actors\Cloud.xml">
      <Link>Cloud.xml</Link>
      <Name>Cloud</Name>
      <Importer>XmlImporter</Importer>
      <Processor>PassThroughProcessor</Processor>
    </None>
    <None Include="..\..\Boku\Content\Xml\Actors\Drum.xml">
      <Link>Drum.xml</Link>
      <Name>Drum</Name>
      <Importer>XmlImporter</Importer>
      <Processor>PassThroughProcessor</Processor>
    </None>
    <None Include="..\..\Boku\Content\Xml\Actors\EyePlant.xml">
      <Link>EyePlant.xml</Link>
      <Name>EyePlant</Name>
      <Importer>XmlImporter</Importer>
      <Processor>PassThroughProcessor</Processor>
    </None>
    <None Include="..\..\Boku\Content\Xml\Actors\Factory.xml">
      <Link>Factory.xml</Link>
      <Name>Factory</Name>
      <Importer>XmlImporter</Importer>
      <Processor>PassThroughProcessor</Processor>
    </None>
    <None Include="..\..\Boku\Content\Xml\Actors\FastBot.xml">
      <Link>FastBot.xml</Link>
      <Name>FastBot</Name>
      <Importer>XmlImporter</Importer>
      <Processor>PassThroughProcessor</Processor>
    </None>
    <None Include="..\..\Boku\Content\Xml\Actors\FloatBot.xml">
      <Link>FloatBot.xml</Link>
      <Name>FloatBot</Name>
      <Importer>XmlImporter</Importer>
      <Processor>PassThroughProcessor</Processor>
    </None>
    <None Include="..\..\Boku\Content\Xml\Actors\Flower_A.xml">
      <Link>Flower_A.xml</Link>
      <Name>Flower_A</Name>
      <Importer>XmlImporter</Importer>
      <Processor>PassThroughProcessor</Processor>
    </None>
    <None Include="..\..\Boku\Content\Xml\Actors\Flower_B.xml">
      <Link>Flower_B.xml</Link>
      <Name>Flower_B</Name>
      <Importer>XmlImporter</Importer>
      <Processor>PassThroughProcessor</Processor>
    </None>
    <None Include="..\..\Boku\Content\Xml\Actors\Flower_C.xml">
      <Link>Flower_C.xml</Link>
      <Name>Flower_C</Name>
      <Importer>XmlImporter</Importer>
      <Processor>PassThroughProcessor</Processor>
    </None>
    <None Include="..\..\Boku\Content\Xml\Actors\Flower_D.xml">
      <Link>Flower_D.xml</Link>
      <Name>Flower_D</Name>
      <Importer>XmlImporter</Importer>
      <Processor>PassThroughProcessor</Processor>
    </None>
    <None Include="..\..\Boku\Content\Xml\Actors\FlyFish.xml">
      <Link>FlyFish.xml</Link>
      <Name>FlyFish</Name>
      <Importer>XmlImporter</Importer>
      <Processor>PassThroughProcessor</Processor>
    </None>
    <None Include="..\..\Boku\Content\Xml\Actors\hut.xml">
      <Link>hut.xml</Link>
      <Name>hut</Name>
      <Importer>XmlImporter</Importer>
      <Processor>PassThroughProcessor</Processor>
    </None>
    <None Include="..\..\Boku\Content\Xml\Actors\jet.xml">
      <Link>jet.xml</Link>
      <Name>jet</Name>
      <Importer>XmlImporter</Importer>
      <Processor>PassThroughProcessor</Processor>
    </None>
    <None Include="..\..\Boku\Content\Xml\Actors\Lsan.xml">
      <Link>Lsan.xml</Link>
      <Name>Lsan</Name>
      <Importer>XmlImporter</Importer>
      <Processor>PassThroughProcessor</Processor>
    </None>
    <None Include="..\..\Boku\Content\Xml\Actors\Mine.xml">
      <Link>Mine.xml</Link>
      <Name>Mine</Name>
      <Importer>XmlImporter</Importer>
      <Processor>PassThroughProcessor</Processor>
    </None>
    <None Include="..\..\Boku\Content\Xml\Actors\Puck.xml">
      <Link>Puck.xml</Link>
      <Name>Puck</Name>
      <Importer>XmlImporter</Importer>
      <Processor>PassThroughProcessor</Processor>
    </None>
    <None Include="..\..\Boku\Content\Xml\Actors\PushPad.xml">
      <Link>PushPad.xml</Link>
      <Name>PushPad</Name>
      <Importer>XmlImporter</Importer>
      <Processor>PassThroughProcessor</Processor>
    </None>
    <None Include="..\..\Boku\Content\Xml\Actors\Saucer.xml">
      <Link>Saucer.xml</Link>
      <Name>Saucer</Name>
      <Importer>XmlImporter</Importer>
      <Processor>PassThroughProcessor</Processor>
    </None>
    <None Include="..\..\Boku\Content\Xml\Actors\Sputnik.xml">
      <Link>Sputnik.xml</Link>
      <Name>Sputnik</Name>
      <Importer>XmlImporter</Importer>
      <Processor>PassThroughProcessor</Processor>
    </None>
    <None Include="..\..\Boku\Content\Xml\Actors\StickBoy.xml">
      <Link>StickBoy.xml</Link>
      <Name>StickBoy</Name>
      <Importer>XmlImporter</Importer>
      <Processor>PassThroughProcessor</Processor>
    </None>
    <None Include="..\..\Boku\Content\Xml\Actors\SubBot.xml">
      <Link>SubBot.xml</Link>
      <Name>SubBot</Name>
      <Importer>XmlImporter</Importer>
      <Processor>PassThroughProcessor</Processor>
    </None>
    <None Include="..\..\Boku\Content\Xml\Actors\SurfaceDict.xml">
      <Link>SurfaceDict.xml</Link>
      <Name>SurfaceDict</Name>
      <Importer>XmlImporter</Importer>
      <Processor>PassThroughProcessor</Processor>
    </None>
    <None Include="..\..\Boku\Content\Xml\Actors\TerraCannon.xml">
      <Link>TerraCannon.xml</Link>
      <Name>TerraCannon</Name>
      <Importer>XmlImporter</Importer>
      <Processor>PassThroughProcessor</Processor>
    </None>
    <None Include="..\..\Boku\Content\Xml\Actors\Tree_A.xml">
      <Link>Tree_A.xml</Link>
      <Name>Tree_A</Name>
      <Importer>XmlImporter</Importer>
      <Processor>PassThroughProcessor</Processor>
    </None>
    <None Include="..\..\Boku\Content\Xml\Actors\Tree_B.xml">
      <Link>Tree_B.xml</Link>
      <Name>Tree_B</Name>
      <Importer>XmlImporter</Importer>
      <Processor>PassThroughProcessor</Processor>
    </None>
    <None Include="..\..\Boku\Content\Xml\Actors\Tree_C.xml">
      <Link>Tree_C.xml</Link>
      <Name>Tree_C</Name>
      <Importer>XmlImporter</Importer>
      <Processor>PassThroughProcessor</Processor>
    </None>
    <None Include="..\..\Boku\Content\Xml\Actors\Tree_D.xml">
      <Link>Tree_D.xml</Link>
      <Name>Tree_D</Name>
      <Importer>XmlImporter</Importer>
      <Processor>PassThroughProcessor</Processor>
    </None>
    <None Include="..\..\Boku\Content\Xml\Actors\Turtle.xml">
      <Link>Turtle.xml</Link>
      <Name>Turtle</Name>
      <Importer>XmlImporter</Importer>
      <Processor>PassThroughProcessor</Processor>
    </None>
    <None Include="..\..\Boku\Content\Xml\Actors\WindBlimp.xml">
      <Link>WindBlimp.xml</Link>
      <Name>WindBlimp</Name>
      <Importer>XmlImporter</Importer>
      <Processor>PassThroughProcessor</Processor>
    </None>
  </ItemGroup>
  <ItemGroup>
    <Reference Include="Microsoft.Xna.Framework.Content.Pipeline.AudioImporters, Version=4.0.0.0, Culture=neutral, PublicKeyToken=842cf8be1de50553, processorArchitecture=None" />
    <Reference Include="Microsoft.Xna.Framework.Content.Pipeline.EffectImporter, Version=4.0.0.0, Culture=neutral, PublicKeyToken=842cf8be1de50553, processorArchitecture=None" />
    <Reference Include="Microsoft.Xna.Framework.Content.Pipeline.FBXImporter, Version=4.0.0.0, Culture=neutral, PublicKeyToken=842cf8be1de50553, processorArchitecture=None" />
    <Reference Include="Microsoft.Xna.Framework.Content.Pipeline.TextureImporter, Version=4.0.0.0, Culture=neutral, PublicKeyToken=842cf8be1de50553, processorArchitecture=None" />
    <Reference Include="Microsoft.Xna.Framework.Content.Pipeline.VideoImporters, Version=4.0.0.0, Culture=neutral, PublicKeyToken=842cf8be1de50553, processorArchitecture=None" />
    <Reference Include="Microsoft.Xna.Framework.Content.Pipeline.XImporter, Version=4.0.0.0, Culture=neutral, PublicKeyToken=842cf8be1de50553, processorArchitecture=None" />
  </ItemGroup>
  <ItemGroup>
    <BootstrapperPackage Include=".NETFramework,Version=v4.0">
      <Visible>False</Visible>
      <ProductName>Microsoft .NET Framework 4 %28x86 and x64%29</ProductName>
      <Install>true</Install>
    </BootstrapperPackage>
    <BootstrapperPackage Include="Microsoft.Net.Client.3.5">
      <Visible>False</Visible>
      <ProductName>.NET Framework 3.5 SP1 Client Profile</ProductName>
      <Install>false</Install>
    </BootstrapperPackage>
    <BootstrapperPackage Include="Microsoft.Net.Framework.3.5.SP1">
      <Visible>False</Visible>
      <ProductName>.NET Framework 3.5 SP1</ProductName>
      <Install>false</Install>
    </BootstrapperPackage>
    <BootstrapperPackage Include="Microsoft.Windows.Installer.3.1">
      <Visible>False</Visible>
      <ProductName>Windows Installer 3.1</ProductName>
      <Install>true</Install>
    </BootstrapperPackage>
  </ItemGroup>
  <Import Project="$(MSBuildExtensionsPath)\Microsoft\XNA Game Studio\$(XnaFrameworkVersion)\Microsoft.Xna.GameStudio.ContentPipeline.targets" />
  <!-- To modify your build process, add your task inside one of the targets below and uncomment it. 
       Other similar extension points exist, see Microsoft.Common.targets.
  <Target Name="BeforeBuild">
  </Target>
  <Target Name="AfterBuild">
  </Target>
  -->
</Project><|MERGE_RESOLUTION|>--- conflicted
+++ resolved
@@ -11,12 +11,6 @@
     <PlatformTarget>x86</PlatformTarget>
     <OutputPath>bin\$(Platform)\$(Configuration)</OutputPath>
     <TargetFrameworkVersion>v4.0</TargetFrameworkVersion>
-<<<<<<< HEAD
-    <SccProjectName>%24/Boku/scoy/Main/Surfacer/Content</SccProjectName>
-    <SccLocalPath>.</SccLocalPath>
-    <SccAuxPath>https://fuselabs.visualstudio.com/defaultcollection</SccAuxPath>
-    <SccProvider>{4CA58AB2-18FA-4F8D-95D4-32DDF27D184C}</SccProvider>
-=======
     <SccProjectName>
     </SccProjectName>
     <SccLocalPath>
@@ -25,7 +19,6 @@
     </SccAuxPath>
     <SccProvider>
     </SccProvider>
->>>>>>> c1cee30a
     <ContentRootDirectory>Content</ContentRootDirectory>
     <PublishUrl>publish\</PublishUrl>
     <Install>true</Install>
