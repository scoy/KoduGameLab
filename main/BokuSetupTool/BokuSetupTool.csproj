﻿<?xml version="1.0" encoding="utf-8"?>
<Project ToolsVersion="4.0" DefaultTargets="Build" xmlns="http://schemas.microsoft.com/developer/msbuild/2003">
  <PropertyGroup Condition=" '$(Configuration)|$(Platform)' == 'Release|x86' ">
    <OutputPath>bin\x86\Release\</OutputPath>
    <DefineConstants>TRACE</DefineConstants>
    <Optimize>true</Optimize>
    <DebugType>pdbonly</DebugType>
    <PlatformTarget>x86</PlatformTarget>
    <CodeAnalysisUseTypeNameInSuppression>true</CodeAnalysisUseTypeNameInSuppression>
    <CodeAnalysisModuleSuppressionsFile>GlobalSuppressions.cs</CodeAnalysisModuleSuppressionsFile>
    <ErrorReport>prompt</ErrorReport>
    <CodeAnalysisRuleSet>AllRules.ruleset</CodeAnalysisRuleSet>
  </PropertyGroup>
  <PropertyGroup Condition=" '$(Configuration)|$(Platform)' == 'Debug|x86' ">
    <DebugSymbols>true</DebugSymbols>
    <OutputPath>bin\x86\Debug\</OutputPath>
    <DefineConstants>DEBUG;TRACE</DefineConstants>
    <DebugType>full</DebugType>
    <PlatformTarget>x86</PlatformTarget>
    <CodeAnalysisUseTypeNameInSuppression>true</CodeAnalysisUseTypeNameInSuppression>
    <CodeAnalysisModuleSuppressionsFile>GlobalSuppressions.cs</CodeAnalysisModuleSuppressionsFile>
    <ErrorReport>prompt</ErrorReport>
    <CodeAnalysisRuleSet>AllRules.ruleset</CodeAnalysisRuleSet>
  </PropertyGroup>
  <PropertyGroup Condition=" '$(Configuration)|$(Platform)' == 'Installer|x86' ">
    <OutputPath>bin\x86\Installer\</OutputPath>
    <DefineConstants>DEBUG;TRACE</DefineConstants>
    <DebugType>pdbonly</DebugType>
    <PlatformTarget>x86</PlatformTarget>
    <CodeAnalysisUseTypeNameInSuppression>true</CodeAnalysisUseTypeNameInSuppression>
    <CodeAnalysisModuleSuppressionsFile>GlobalSuppressions.cs</CodeAnalysisModuleSuppressionsFile>
    <ErrorReport>prompt</ErrorReport>
    <CodeAnalysisRuleSet>AllRules.ruleset</CodeAnalysisRuleSet>
  </PropertyGroup>
  <PropertyGroup>
    <Configuration Condition=" '$(Configuration)' == '' ">Debug</Configuration>
    <Platform Condition=" '$(Platform)' == '' ">AnyCPU</Platform>
    <ProductVersion>9.0.30729</ProductVersion>
    <SchemaVersion>2.0</SchemaVersion>
    <ProjectGuid>{15F4800C-685C-4FCF-A23B-2F9DBF9C88D7}</ProjectGuid>
    <OutputType>Exe</OutputType>
    <AppDesignerFolder>Properties</AppDesignerFolder>
    <RootNamespace>BokuSetupTool</RootNamespace>
    <AssemblyName>BokuSetupTool</AssemblyName>
    <TargetFrameworkVersion>v3.5</TargetFrameworkVersion>
    <FileAlignment>512</FileAlignment>
<<<<<<< HEAD
    <SccProjectName>%24/Boku/scoy/Main/BokuSetupTool</SccProjectName>
    <SccLocalPath>.</SccLocalPath>
    <SccAuxPath>https://fuselabs.visualstudio.com/defaultcollection</SccAuxPath>
    <SccProvider>{4CA58AB2-18FA-4F8D-95D4-32DDF27D184C}</SccProvider>
=======
    <SccProjectName>
    </SccProjectName>
    <SccLocalPath>
    </SccLocalPath>
    <SccAuxPath>
    </SccAuxPath>
    <SccProvider>
    </SccProvider>
>>>>>>> c1cee30a
    <FileUpgradeFlags>
    </FileUpgradeFlags>
    <OldToolsVersion>3.5</OldToolsVersion>
    <UpgradeBackupLocation />
    <PublishUrl>publish\</PublishUrl>
    <Install>true</Install>
    <InstallFrom>Disk</InstallFrom>
    <UpdateEnabled>false</UpdateEnabled>
    <UpdateMode>Foreground</UpdateMode>
    <UpdateInterval>7</UpdateInterval>
    <UpdateIntervalUnits>Days</UpdateIntervalUnits>
    <UpdatePeriodically>false</UpdatePeriodically>
    <UpdateRequired>false</UpdateRequired>
    <MapFileExtensions>true</MapFileExtensions>
    <ApplicationRevision>0</ApplicationRevision>
    <ApplicationVersion>1.0.0.%2a</ApplicationVersion>
    <IsWebBootstrapper>false</IsWebBootstrapper>
    <UseApplicationTrust>false</UseApplicationTrust>
    <BootstrapperEnabled>true</BootstrapperEnabled>
  </PropertyGroup>
  <PropertyGroup Condition=" '$(Configuration)|$(Platform)' == 'Signed_Installer|x86' ">
    <OutputPath>bin\x86\Signed_Installer\</OutputPath>
    <DefineConstants>DEBUG;TRACE</DefineConstants>
    <DebugType>pdbonly</DebugType>
    <PlatformTarget>x86</PlatformTarget>
    <CodeAnalysisUseTypeNameInSuppression>true</CodeAnalysisUseTypeNameInSuppression>
    <CodeAnalysisModuleSuppressionsFile>GlobalSuppressions.cs</CodeAnalysisModuleSuppressionsFile>
    <ErrorReport>prompt</ErrorReport>
    <CodeAnalysisRuleSet>AllRules.ruleset</CodeAnalysisRuleSet>
  </PropertyGroup>
  <ItemGroup>
    <Reference Include="Microsoft.TeamFoundation.Client, Version=10.0.0.0, Culture=neutral, PublicKeyToken=b03f5f7f11d50a3a, processorArchitecture=MSIL" />
    <Reference Include="Microsoft.TeamFoundation.VersionControl.Client, Version=10.0.0.0, Culture=neutral, PublicKeyToken=b03f5f7f11d50a3a, processorArchitecture=MSIL" />
    <Reference Include="Microsoft.TeamFoundation.VersionControl.Common, Version=10.0.0.0, Culture=neutral, PublicKeyToken=b03f5f7f11d50a3a, processorArchitecture=MSIL" />
    <Reference Include="System" />
    <Reference Include="System.Core">
      <RequiredTargetFramework>3.5</RequiredTargetFramework>
    </Reference>
    <Reference Include="System.Windows.Forms" />
    <Reference Include="System.Xml.Linq">
      <RequiredTargetFramework>3.5</RequiredTargetFramework>
    </Reference>
    <Reference Include="System.Data.DataSetExtensions">
      <RequiredTargetFramework>3.5</RequiredTargetFramework>
    </Reference>
    <Reference Include="System.Data" />
    <Reference Include="System.Xml" />
  </ItemGroup>
  <ItemGroup>
    <Compile Include="..\BokuShared\CmdLine.cs">
      <Link>CmdLine.cs</Link>
    </Compile>
    <Compile Include="Program.cs" />
    <Compile Include="Properties\AssemblyInfo.cs" />
    <Compile Include="TFS.cs" />
  </ItemGroup>
  <ItemGroup>
    <BootstrapperPackage Include="Microsoft.Net.Client.3.5">
      <Visible>False</Visible>
      <ProductName>.NET Framework 3.5 SP1 Client Profile</ProductName>
      <Install>false</Install>
    </BootstrapperPackage>
    <BootstrapperPackage Include="Microsoft.Net.Framework.3.5.SP1">
      <Visible>False</Visible>
      <ProductName>.NET Framework 3.5 SP1</ProductName>
      <Install>true</Install>
    </BootstrapperPackage>
    <BootstrapperPackage Include="Microsoft.Windows.Installer.3.1">
      <Visible>False</Visible>
      <ProductName>Windows Installer 3.1</ProductName>
      <Install>true</Install>
    </BootstrapperPackage>
  </ItemGroup>
  <Import Project="$(MSBuildToolsPath)\Microsoft.CSharp.targets" />
  <!-- To modify your build process, add your task inside one of the targets below and uncomment it. 
       Other similar extension points exist, see Microsoft.Common.targets.
  <Target Name="BeforeBuild">
  </Target>
  <Target Name="AfterBuild">
  </Target>
  -->
</Project><|MERGE_RESOLUTION|>--- conflicted
+++ resolved
@@ -44,12 +44,6 @@
     <AssemblyName>BokuSetupTool</AssemblyName>
     <TargetFrameworkVersion>v3.5</TargetFrameworkVersion>
     <FileAlignment>512</FileAlignment>
-<<<<<<< HEAD
-    <SccProjectName>%24/Boku/scoy/Main/BokuSetupTool</SccProjectName>
-    <SccLocalPath>.</SccLocalPath>
-    <SccAuxPath>https://fuselabs.visualstudio.com/defaultcollection</SccAuxPath>
-    <SccProvider>{4CA58AB2-18FA-4F8D-95D4-32DDF27D184C}</SccProvider>
-=======
     <SccProjectName>
     </SccProjectName>
     <SccLocalPath>
@@ -58,7 +52,6 @@
     </SccAuxPath>
     <SccProvider>
     </SccProvider>
->>>>>>> c1cee30a
     <FileUpgradeFlags>
     </FileUpgradeFlags>
     <OldToolsVersion>3.5</OldToolsVersion>
